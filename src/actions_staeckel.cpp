--- conflicted
+++ resolved
@@ -605,14 +605,9 @@
 }
 
 }  // internal namespace
-<<<<<<< HEAD
+
 // -------- THE DRIVER ROUTINES --------
 
-=======
-
-// -------- THE DRIVER ROUTINES --------
-
->>>>>>> 66b38dcf
 Actions actionsAxisymStaeckel(const potential::OblatePerfectEllipsoid& potential, 
     const coord::PosVelCyl& point)
 {
@@ -659,8 +654,6 @@
     return computeActionAngles(fnc, lim, freq);
 }
 
-<<<<<<< HEAD
-=======
 
 // ----------- INTERPOLATOR ----------- //
 
@@ -862,7 +855,6 @@
 
 
 // the remaining part is unfinished and presently unused
->>>>>>> 66b38dcf
 #if 0
 /// Inverse transformation: obtain integrals of motion (E,I3,Lz) from actions (Jr,Jz,Jphi)
 namespace {
