--- conflicted
+++ resolved
@@ -86,11 +86,7 @@
     or -1 if x<x_0, or N if x>x_N.
 */
 template<typename NumT>
-<<<<<<< HEAD
-unsigned int binSearch(const NumT x, const NumT arr[], const unsigned int size);
-=======
 int binSearch(const NumT x, const NumT arr[], const unsigned int size);
->>>>>>> 66b38dcf
 
 /** linearly interpolate the value y(x) between y1 and y2, for x between x1 and x2 */
 inline double linearInterp(double x, double x1, double x2, double y1, double y2) {
@@ -137,25 +133,6 @@
 public:
     FncProduct(const IFunction& fnc1, const IFunction& fnc2) :
         f1(fnc1), f2(fnc2) {}
-<<<<<<< HEAD
-
-    virtual unsigned int numDerivs() const {
-        return f1.numDerivs() < f2.numDerivs() ? f1.numDerivs() : f2.numDerivs();
-    }
-
-    virtual void evalDeriv(const double x, double *val, double *der, double *der2) const {
-        double v1, v2, d1, d2, dd1, dd2;
-        bool needDer = der!=NULL || der2!=NULL, needDer2 = der2!=NULL;
-        f1.evalDeriv(x, &v1, needDer ? &d1 : 0, needDer2 ? &dd1 : 0);
-        f2.evalDeriv(x, &v2, needDer ? &d2 : 0, needDer2 ? &dd2 : 0);
-        if(val)
-            *val = v1 * v2;
-        if(der)
-            *der = v1 * d2 + v2 * d1;
-        if(der2)
-            *der2 = v1 * dd2 + 2 * d1 * d2 + v2 * dd1;
-    }
-=======
     virtual unsigned int numDerivs() const {
         return f1.numDerivs() < f2.numDerivs() ? f1.numDerivs() : f2.numDerivs();
     }
@@ -170,7 +147,6 @@
     virtual void evalDeriv(const double logx,
         /*output*/ double* logf, double* der, double* der2) const;
     virtual unsigned int numDerivs() const { return 2; }
->>>>>>> 66b38dcf
 };
 
 ///@}
@@ -251,27 +227,16 @@
     double dxToPosneg(double sgn) const;
 };
 
-<<<<<<< HEAD
-/** Evaluate the second derivative of a function from its values and first derivatives
-=======
 /** Evaluate the higher derivatives of a function from its values and first derivatives
->>>>>>> 66b38dcf
     at three consecutive points, using high-accuracy Hermite interpolation.
     \param[in] x0, x1, x2 are the abscissa points (assuming that x1 is between x0 and x2);
     \param[in] f0, f1, f2 are the function values at these points;
     \param[in] df0, df1, df2 are the function derivatives at these points;
-<<<<<<< HEAD
-    \return the second derivative of function at x1
-*/
-double deriv2(double x0, double x1, double x2, double f0, double f1, double f2,
-    double df0, double df1, double df2);
-=======
     \param[out] der2, der3, der4, der5  are the estimated 2nd to 5th derivatives at x1.
 */
 void hermiteDerivs(double x0, double x1, double x2,
     double f0, double f1, double f2, double df0, double df1, double df2,
     /*output*/ double& der2, double& der3, double& der4, double& der5);
->>>>>>> 66b38dcf
 
 ///@}
 /// \name ------ integration routines -------
