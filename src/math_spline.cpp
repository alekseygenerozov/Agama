#include "math_spline.h"
#include "math_core.h"
#include "math_fit.h"
#include "utils.h"
#include <cmath>
#include <algorithm>
#include <cassert>
#include <stdexcept>

namespace math {

// ------- Some machinery for B-splines ------- //
namespace {

/// linear interpolation on a grid with a special treatment for indices outside the grid
static inline double linInt(const double x, const double grid[], int size, int i1, int i2)
{
    double x1 = grid[i1<0 ? 0 : i1>=size ? size-1 : i1];
    double x2 = grid[i2<0 ? 0 : i2>=size ? size-1 : i2];
    if(x1==x2) {
        return x==x1 ? 1 : 0;
    } else {
        return (x-x1) / (x2-x1);
    }
}

/** Compute the values of B-spline functions used for 1d interpolation.
    For any point inside the grid, at most N+1 basis functions are non-zero out of the entire set
    of (N_grid+N-1) basis functions; this routine reports only the nontrivial ones.
    \tparam N   is the degree of spline basis functions;
    \param[in]  x  is the input position on the grid;
    \param[in]  grid  is the array of grid nodes;
    \param[in]  size  is the length of this array;
    \param[out] B  are the values of N+1 possibly nonzero basis functions at this point,
    if the point is outside the grid then all values are zeros;
    \return  the index of the leftmost out of N+1 nontrivial basis functions.
*/
template<int N>
static inline int bsplineValues(const double x, const double grid[], int size, double B[])
{
    const int ind = binSearch(x, grid, size);
    if(ind<0 || ind>=size) {
        for(int i=0; i<=N; i++)
            B[i] = 0;
        return 0;
    }

    // de Boor's algorithm:
    // 0th degree basis functions are all zero except the one on the grid segment `ind`
    for(int i=0; i<=N; i++)
        B[i] = i==N ? 1 : 0;
    for(int l=1; l<=N; l++) {
        double Bip1=0;
        for(int i=N, j=ind; j>=ind-l; i--, j--) {
            double Bi = B[i] * linInt(x, grid, size, j, j+l)
                      + Bip1 * linInt(x, grid, size, j+l+1, j+1);
            Bip1 = B[i];
            B[i] = Bi;
        }
    }
    return ind;
}

/// subexpression in b-spline derivatives (inverse distance between grid nodes or 0 if they coincide)
static inline double denom(const double grid[], int size, int i1, int i2)
{
    double x1 = grid[i1<0 ? 0 : i1>=size ? size-1 : i1];
    double x2 = grid[i2<0 ? 0 : i2>=size ? size-1 : i2];
    return x1==x2 ? 0 : 1 / (x2-x1);
}

/// recursive template definition for B-spline derivatives through B-spline derivatives
/// of lower degree and order;
/// the arguments are the same as for `bsplineValues`, and `order` is the order of derivative.
template<int N, int Order>
static inline int bsplineDerivs(const double x, const double grid[], int size, double B[])
{
    int ind = bsplineDerivs<N-1, Order-1>(x, grid, size, B+1);
    B[0] = 0;
    for(int i=0, j=ind-N; i<=N; i++, j++) {
        B[i] = N * (B[i]   * denom(grid, size, j, j+N)
            + (i<N? B[i+1] * denom(grid, size, j+N+1, j+1) : 0) );
    }
    return ind;
}

/// the above recursion terminates when the order of derivative is zero, returning B-spline values;
/// however, C++ rules do not permit to declare a partial function template specialization
/// (for arbitrary N and order 0), therefore we use full specializations for several values of N
template<>
inline int bsplineDerivs<0,0>(const double x, const double grid[], int size, double B[]) {
    return bsplineValues<0>(x, grid, size, B);
}
template<>
inline int bsplineDerivs<1,0>(const double x, const double grid[], int size, double B[]) {
    return bsplineValues<1>(x, grid, size, B);
}
template<>
inline int bsplineDerivs<2,0>(const double x, const double grid[], int size, double B[]) {
    return bsplineValues<2>(x, grid, size, B);
}
template<>
inline int bsplineDerivs<3,0>(const double x, const double grid[], int size, double B[]) {
    return bsplineValues<3>(x, grid, size, B);
}
template<>
inline int bsplineDerivs<0,1>(const double, const double[], int, double[]) {
    assert(!"Should not be called");
    return 0;
}
template<>
inline int bsplineDerivs<0,2>(const double, const double[], int, double[]) {
    assert(!"Should not be called");
    return 0;
}

/** Similar to bsplineValues, but uses linear extrapolation outside the grid domain */
template<int N>
static inline int bsplineValuesExtrapolated(const double x, const double grid[], int size, double B[])
{
    double x0 = fmax(grid[0], fmin(grid[size-1], x));
    int ind = bsplineValues<N>(x0, grid, size, B);
    if(x != x0) {   // extrapolate using the derivatives
        double D[N+1];
        bsplineDerivs<N,1>(x0, grid, size, D);
        for(int i=0; i<=N; i++)
            B[i] += D[i] * (x-x0);
    }
    return ind;
}

/** Compute the matrix of overlap integrals for the array of 1d B-spline functions or their derivs.
    Let N>=1 be the degree of B-splines, and D - the order of derivative in question.
    There are numBasisFnc = numKnots+N-1 basis functions B_p(x) on the entire interval spanned by knots,
    and each of them is nonzero on at most N+1 consecutive sub-intervals between knots.
    Define the matrix M_{pq}, 0<=p<=q<numBasisFnc, to be the symmetric matrix of overlap integrals:
<<<<<<< HEAD
    \f$  M_{pq} = \int dx B^(D)_p(x) B^(D)_q(x)  \f$, where the integrand is nonzero on at most q-p+N+1 
=======
    \f$  M_{pq} = \int dx B^(D)_p(x) B^(D)_q(x)  \f$, where the integrand is nonzero on at most q-p+N+1
>>>>>>> 66b38dcf
    consecutive sub-intervals, and B^(D) is the D'th derivative of the corresponding function.
*/
template<int N, int D>
static Matrix<double> computeOverlapMatrix(const std::vector<double> &knots)
{
    int numKnots = knots.size(), numBasisFnc = numKnots+N-1;
    // B-spline of degree N is a polynomial of degree N, so its D'th derivative is a polynomial
    // of degree N-D. To compute the integral of a product of two such functions over a sub-interval,
    // it is sufficient to employ a Gauss-Legendre quadrature rule with the number of nodes = N-D+1.
    const int Nnodes = std::max<int>(N-D+1, 0);
    double glnodes[Nnodes], glweights[Nnodes];
    prepareIntegrationTableGL(0, 1, Nnodes, glnodes, glweights);

    // Collect the values of all possibly non-zero basis functions (or their D'th derivatives)
    // at Nnodes points of each sub-interval between knots. There are at most N+1 such non-zero functions,
    // so these values are stored in a 2d array [N+1] x [number of subintervals * number of GL nodes].
    Matrix<double> values(N+1, (numKnots-1)*Nnodes);
    for(int k=0; k<numKnots-1; k++) {
        double der[N+1];
        for(int n=0; n<Nnodes; n++) {
            // evaluate the possibly non-zero functions and keep track of the index of the leftmost one
            int ind = bsplineDerivs<N, D> ( knots[k] + (knots[k+1] - knots[k]) * glnodes[n],
                &knots.front(), numKnots, der);
            for(int b=0; b<=N; b++)
                values(b, k*Nnodes+n) = der[b+k-ind];
        }
    }

    // evaluate overlap integrals and store them in the symmetric matrix M_pq, which is a banded matrix
    // with nonzero values only within N+1 cells from the diagonal
    Matrix<double> mat(numBasisFnc, numBasisFnc, 0);
    for(int p=0; p<numBasisFnc; p++) {
        int kmin = std::max<int>(p-N, 0);   // index of leftmost knot of the integration sub-intervals
        int kmax = std::min<int>(p+1, numKnots-1);     // same for the rightmost
        int qmax = std::min<int>(p+N+1, numBasisFnc);  // max index of the column of the banded matrix
        for(int q=p; q<qmax; q++) {
            double result = 0;
            // loop over sub-intervals where the integrand might be nonzero
            for(int k=kmin; k<kmax; k++) {
                double dx = knots[k+1]-knots[k];
                // loop over nodes of GL quadrature rule over the sub-interval
                for(int n=0; n<Nnodes; n++) {
                    double P = p>=k && p<=k+N ? values(p-k, k*Nnodes+n) : 0;
                    double Q = q>=k && q<=k+N ? values(q-k, k*Nnodes+n) : 0;
                    result  += P * Q * glweights[n] * dx;
                }
            }
            mat(p, q) = result;
            mat(q, p) = result;  // it is symmetric
        }
    }
    return mat;
}

<<<<<<< HEAD
#if 0
/** Convert the weighted combination of 1d B-spline functions of degree N=3
    \f$  f(x) = \sum_{i=0}^{K+1}  A_i  B_i(x)  \f$,  defined by grid nodes X[k] (0<=k<K),
    into the input data for an ordinary clamped cubic spline:
    the values of f(x) at grid knots plus two endpoint derivatives.
    \param[in]  ampl  is the array of K+2 amplitudes of each B-spline basis function;
    \param[in]  grid  is the array of K grid nodes;
    \param[out] fvalues  will contain the values of f at the grid nodes;
    \param[out] derivLeft, derifRight  will contain the two derivatives at X[0] and X[K-1].
    \throws  std::invalid_argument exception if the input grid is not in ascending order
    or does not match the size of amplitudes array.
*/
static void convertToCubicSpline(const std::vector<double> &ampl, const std::vector<double> &grid,
    std::vector<double> &fvalues, double &derivLeft, double &derivRight)
{
    unsigned int numKnots = grid.size();
    if(ampl.size() != numKnots+2)
        throw std::invalid_argument("convertToCubicSpline: ampl.size() != grid.size()+2");
    fvalues.assign(numKnots, 0);
    for(unsigned int k=0; k<numKnots; k++) {
        if(k>0 && grid[k]<=grid[k-1])
            throw std::invalid_argument("convertToCubicSpline: grid nodes must be in ascending order");
        // for any x, at most 4 basis functions are non-zero, starting from ind
        double Bspl[4];
        int ind = bsplineValues<3>(grid[k], &grid[0], numKnots, Bspl);
        double val=0;
        for(int p=0; p<=3; p++)
            val += Bspl[p] * ampl[p+ind];
        fvalues[k] = val;
        if(k==0 || k==numKnots-1) {  // at endpoints also compute derivatives
            bsplineDerivs<3,1>(grid[k], &grid[0], numKnots, Bspl);
            double der=0;
            for(int p=0; p<=3; p++)
                der += Bspl[p] * ampl[p+ind];
            if(k==0)
                derivLeft = der;
            else
                derivRight = der;
        }
    }
}
#endif

=======
>>>>>>> 66b38dcf
/// definite integral of x^(m+n)
class MonomialIntegral: public IFunctionIntegral {
    const int n;
public:
    MonomialIntegral(int _n) : n(_n) {};
    virtual double integrate(double x1, double x2, int m=0) const {
        return m+n+1==0 ? log(x2/x1) : (powInt(x2, m+n+1) - powInt(x1, m+n+1)) / (m+n+1);
    }
};

//---- spline evaluation routines ----//
/// compute the value, derivative and 2nd derivative of (possibly several, K>=1) cubic spline(s);
/// input arguments contain the value(s) and 2nd derivative(s) of these splines
/// at the boundaries of interval [xl..xh] that contain the point x.
template<unsigned int K>
static inline void evalCubicSplines(
    const double xl,   // input:   lower boundary of the interval
    const double xh,   // input:   upper boundary of the interval
    const double x,    // input:   value of x at which the spline is computed (xl <= x <= xu)
    const double* fl,  // input:   f_k(xl)
    const double* fh,  // input:   f_k(xh)
    const double* cl,  // input:   d2f_k(xl)
    const double* ch,  // input:   d2f_k(xh)
    double* f,         // output:  f_k(x)      if f   != NULL
    double* df,        // output:  df_k/dx     if df  != NULL
    double* d2f)       // output:  d^2f_k/dx^2 if d2f != NULL
{
    const double
        h  = xh - xl,
        hi = 1 / h,
        t  = (x-xl) / h,
        T  = 1-t,
        b  = -1./6 * h*h * t * T,
        bh = h * (0.5 * t*t - 1./6),
        bl = h * (t - 0.5) - bh;
    for(unsigned int k=0; k<K; k++) {
        const double c = cl[k] * T + ch[k] * t;
        if(f)
            f[k]   = fl[k] * T  +  fh[k] * t  +  (cl[k] + ch[k] + c) * b;
        if(df)
            df[k]  = (fh[k] - fl[k]) * hi  +  cl[k] * bl  +  ch[k] * bh;
        if(d2f)
            d2f[k] = c;
    }
}

/// compute the value, derivative and 2nd derivative of (possibly several, K>=1) Hermite spline(s);
/// input arguments contain the value(s) and 1st derivative(s) of these splines
/// at the boundaries of interval [xl..xh] that contain the point x.
template<unsigned int K>
static inline void evalHermiteSplines(
    const double xl,   // input:   lower boundary of the interval
    const double xh,   // input:   upper boundary of the interval
    const double x,    // input:   value of x at which the spline is computed (xl <= x <= xu)
    const double* fl,  // input:   f_k (xl)
    const double* fh,  // input:   f_k (xh)
    const double* dl,  // input:   df_k/dx (xl)
    const double* dh,  // input:   df_k/dx (xh)
    double* f,         // output:  f_k(x)      if f   != NULL
    double* df,        // output:  df_k/dx     if df  != NULL
    double* d2f)       // output:  d^2f_k/dx^2 if d2f != NULL
{
    const double
        h      =  xh - xl,
        hi     =  1 / h,
        t      =  (x-xl) / h,  // NOT (x-xl)*hi, because this doesn't always give an exact result if x==xh
        T      =  1-t,
        tq     =  t*t,
        Tq     =  T*T,
        f_fl   =  Tq * (1+2*t),
        f_fh   =  tq * (1+2*T),
        f_dl   =  Tq * (x-xl),
        f_dh   = -tq * (xh-x),
        df_dl  =  T  * (1-3*t),
        df_dh  =  t  * (1-3*T),
        df_dif =  6  * t*T * hi,
        d2f_dl =  (6*t-4) * hi,
        d2f_dh = -(6*T-4) * hi,
        d2f_dif= -(d2f_dl + d2f_dh) * hi;
    for(unsigned int k=0; k<K; k++) {
        const double dif = fh[k] - fl[k];
        if(f)
            f[k]   = dl[k] *   f_dl  +  dh[k] *   f_dh  +  fl[k] * f_fl  +  fh[k] * f_fh;
        if(df)
            df[k]  = dl[k] *  df_dl  +  dh[k] *  df_dh  +  dif *  df_dif;
        if(d2f)
            d2f[k] = dl[k] * d2f_dl  +  dh[k] * d2f_dh  +  dif * d2f_dif;
    }
}

/// compute the value, derivative and 2nd derivative of (possibly several, K>=1) quintic spline(s);
<<<<<<< HEAD
/// input arguments contain the value(s), 1st and 3rd derivative(s) of these splines
=======
/// input arguments contain the value(s), 1st and 2rd derivative(s) of these splines
>>>>>>> 66b38dcf
/// at the boundaries of interval [xl..xh] that contain the point x.
template<unsigned int K>
static inline void evalQuinticSplines(
    const double xl,   // input:   lower boundary of the interval
    const double xh,   // input:   upper boundary of the interval
<<<<<<< HEAD
    const double x,    // input:   value of x at which the spline is computed (xl <= x <= xu)
    const double* fl,  // input:   f_k(xl)
    const double* fh,  // input:   f_k(xh)
    const double* f1l, // input:   df_k(xl)
    const double* f1h, // input:   df_k(xh)
    const double* f3l, // input:   d3f_k(xl)
    const double* f3h, // input:   d3f_k(xh)
    double* f,         // output:  f_k(x)      if f   != NULL
    double* df,        // output:  df_k/dx     if df  != NULL
    double* d2f,       // output:  d^2f_k/dx^2 if d2f != NULL
    double* d3f=NULL)  // output:  d^3f_k/dx^3 if d3f != NULL
{
    const double
        h   = xh - xl,
        hi  = 1 / h,
        hq  = h * h,
        hiq6= hi * hi * 6,
        B   = (x - xl) / h,
        Bq  = B * B,
        A   = 1 - B,
        Aq  = A * A,
        AB  = A * B,
        C   = h * Aq * B,
        D   =-h * Bq * A,
        E   = hq * C * (2*Aq-A-1) * (1./48),
        F   = hq * D * (2*Bq-B-1) * (1./48),
        Cp  = A  * (A - 2*B),
        Dp  = B  * (B - 2*A),
        Ep  = hq * AB * (1./24) * (1+A-5*Aq),
        Fp  = hq * AB * (1./24) * (1+B-5*Bq),
        Cpp = hi * 2 * (B - 2*A),
        Dpp =-hi * 2 * (A - 2*B),
        Epp = h  * (1./12*Aq * (9*B-A) - 1./24),
        Fpp = h  * (1./12*Bq * (B-9*A) + 1./24);
    for(unsigned int k=0; k<K; k++) {
        double
            d1m = (fh[k] - fl[k]) * hi,
            d1l = f1l[k] - d1m,
            d1h = f1h[k] - d1m,
            d3m = (d1l + d1h) * hiq6,
            d3l = f3l[k] - d3m,
            d3h = f3h[k] - d3m;
        if(f)
            f[k]   = A * fl[k]  +  B * fh[k]  +  C * d1l  +  D * d1h  +  E * d3l  +  F * d3h;
        if(df)
            df[k]  = Cp * f1l[k]  +  Dp * f1h[k]  +  6*AB * d1m  +  Ep * d3l  +  Fp * d3h;
        if(d2f)
            d2f[k] = Cpp * d1l  +  Dpp * d1h  +  Epp * d3l  +  Fpp * d3h;
        if(d3f)
            d3f[k] = (2.5*Aq-1.5*A) * f3l[k]  +  (2.5*Bq-1.5*B) * f3h[k]  +  5*AB * d3m;

=======
    const double x,    // input:   value of x at which the spline is computed (xl <= x <= xh)
    const double* fl,  // input:   f_k(xl), k=0..K-1
    const double* fh,  // input:   f_k(xh)
    const double* f1l, // input:   df_k(xl)
    const double* f1h, // input:   df_k(xh)
    const double* f2l, // input:   d2f_k(xl)
    const double* f2h, // input:   d2f_k(xh)
    double* f,         // output:  f_k(x)      if f   != NULL
    double* df,        // output:  df_k/dx     if df  != NULL
    double* d2f)       // output:  d^2f_k/dx^2 if d2f != NULL
{
    if(x==xh) {  // special treatment of x exactly at the rightmost boundary, to avoid rounding errors
        for(unsigned int k=0; k<K; k++) {
            if(f)
                f[k]   = fh[k];
            if(df)
                df[k]  = f1h[k];
            if(d2f)
                d2f[k] = f2h[k];
        }
        return;
    }
    const double
    dx  = x  - xl,
    dx2 = .5 * dx * dx,
    h   = xh - xl,
    hi  = 1  / h,
    h2  = h  * h,
    t   = dx * hi,
    t2  = t  * t,
    t3  = t  * t2,
    t1t = t  * (1-t),
    P   = t3 * (10- t * (15 - 6*t)),
    Q   = t3 * (1 - t * 0.5) * h,
    R   = t3 * (1 - t * (1.25 - 0.5*t)) * h2,
    Px  = 30 * t1t * hi,
    Pp  = Px * t1t,
    Qp  = t2 * (3 - t * 2),
    Rp  = t2 * (3 - t * (5 - 2.5*t)) * h,
    Ppp = Px * hi * (2 - 4*t),
    Qpp = Px * 0.2,
    Rpp = t  * (6 - t * (15 - 10*t));
    for(unsigned int k=0; k<K; k++) {
        double
        fd  = fh [k] - fl [k] - 0.5*h * (f1h[k] + f1l[k]),
        f1d = f1h[k] - f1l[k] - 0.5*h * (f2h[k] + f2l[k]),
        f2d = f2h[k] - f2l[k];
        if(f)
            f[k]   = fl[k] + P * fd + dx * f1l[k] +   Q * f1d + dx2 * f2l[k] +   R * f2d;
        if(df)
            df[k]  =        Pp * fd +      f1l[k] +  Qp * f1d +  dx * f2l[k] +  Rp * f2d;
        if(d2f)
            d2f[k] =       Ppp * fd +               Qpp * f1d +       f2l[k] + Rpp * f2d;
>>>>>>> 66b38dcf
    }
}
}  // internal namespace


BaseInterpolator1d::BaseInterpolator1d(const std::vector<double>& xv, const std::vector<double>& fv) :
    xval(xv), fval(fv)
{
    if(xv.size() < 2)
        throw std::invalid_argument("Error in 1d interpolator: number of nodes should be >=2");
    for(unsigned int i=1; i<xv.size(); i++)
        if(!(xv[i] > xv[i-1]))
            throw std::invalid_argument("Error in 1d interpolator: "
                "x values must be monotonically increasing");
    for(unsigned int i=0; i<fv.size(); i++)
        if(!isFinite(fv[i]))
<<<<<<< HEAD
            throw std::invalid_argument("Error in 1d interpolator: y values must be finite");
=======
            throw std::invalid_argument("Error in 1d interpolator: function values must be finite");
>>>>>>> 66b38dcf
}

LinearInterpolator::LinearInterpolator(const std::vector<double>& xv, const std::vector<double>& yv) :
    BaseInterpolator1d(xv, yv)
{
    if(fval.size() != xval.size())
        throw std::invalid_argument("LinearInterpolator: input arrays are not equal in length");
}

void LinearInterpolator::evalDeriv(const double x, double* value, double* deriv, double* deriv2) const
{
    int i = std::max<int>(0, std::min<int>(xval.size()-2, binSearch(x, &xval[0], xval.size())));
<<<<<<< HEAD
    //TODO: extrapolate linearly, not as a constant, and provide the derivative as well
    if(value)
        *value = linearInterp(x, xval[i], xval[i+1], fval[i], fval[i+1]);
    if(deriv)
        *deriv = 0;
=======
    if(value)
        *value = linearInterp(x, xval[i], xval[i+1], fval[i], fval[i+1]);
    if(deriv)
        *deriv = (fval[i+1]-fval[i]) / (xval[i+1]-xval[i]);
>>>>>>> 66b38dcf
    if(deriv2)
        *deriv2 = 0;
}


//-------------- CUBIC SPLINE --------------//

CubicSpline::CubicSpline(const std::vector<double>& _xval,
    const std::vector<double>& _fval, double der1, double der2) :
    BaseInterpolator1d(_xval, _fval)
{
    unsigned int numPoints = xval.size();
    if(fval.size() == numPoints+2 && der1!=der1 && der2!=der2) {
        // initialize from the amplitudes of B-splines defined at these nodes
        std::vector<double> ampl(_fval);  // temporarily store the amplitudes of B-splines
        fval.assign(numPoints, 0);
        fder2.resize(numPoints);
        for(unsigned int i=0; i<numPoints; i++) {
            // compute values and second derivatives of B-splines at grid nodes
            double val[4], der2[4];
            int ind = bsplineValues<3>(xval[i], &xval[0], numPoints, val);
            bsplineDerivs<3,2>(xval[i], &xval[0], numPoints, der2);
            for(int p=0; p<=3; p++) {
                fval [i] += val [p] * ampl[p+ind];
                fder2[i] += der2[p] * ampl[p+ind];
            }
        }
        return;
    }
    if(fval.size() != numPoints)
        throw std::invalid_argument("CubicSpline: input arrays are not equal in length");
<<<<<<< HEAD
    std::vector<double> rhs(numPoints-2), diag(numPoints-2), offdiag(numPoints-3);
    for(unsigned int i = 1; i < numPoints-1; i++) {
        const double
        dxm = xval[i] - xval[i-1],
        dxp = xval[i+1] - xval[i],
        dym = (fval[i] - fval[i-1]) / dxm,
        dyp = (fval[i+1] - fval[i]) / dxp;
=======
    std::vector<double> rhs(numPoints-2), diag(numPoints-2), offdiag(numPoints>=3 ? numPoints-3 : 0);
    for(unsigned int i = 1; i < numPoints-1; i++) {
        const double
        dxm =  xval[i  ] - xval[i-1],
        dxp =  xval[i+1] - xval[i  ],
        dym = (fval[i  ] - fval[i-1]) / dxm,
        dyp = (fval[i+1] - fval[i  ]) / dxp;
>>>>>>> 66b38dcf
        if(i < numPoints-2)
            offdiag[i-1] = dxp;
        diag[i-1] = 2.0 * (dxp + dxm);
        rhs [i-1] = 6.0 * (dyp - dym);
        if(i == 1 && isFinite(der1)) {
            diag[i-1] = 1.5 * dxm + 2.0 * dxp;
            rhs [i-1] = 6.0 * dyp - 9.0 * dym + 3.0 * der1;
        }
        if(i == numPoints-2 && isFinite(der2)) {
            diag[i-1] = 1.5 * dxp + 2.0 * dxm;
            rhs [i-1] = 9.0 * dyp - 6.0 * dym - 3.0 * der2;
        }
    }

    if(numPoints == 2) {
        fder2.assign(2, 0.);
    } else if(numPoints == 3) {
        fder2.assign(3, 0.);
        fder2[1] = rhs[0] / diag[0];
    } else {
        fder2 = solveTridiag(diag, offdiag, offdiag, rhs);
        fder2.insert(fder2.begin(), 0.);  // for natural cubic spline,
        fder2.push_back(0.);              // 2nd derivatives are zero at endpoints;
    }
    if(isFinite(der1))                    // but for a clamped spline they are not.
<<<<<<< HEAD
        fder2[0] = ( 3 * (fval[1]-fval[0]) / (xval[1]-xval[0]) 
            -3 * der1 - 0.5 * fder2[1] * (xval[1]-xval[0]) ) / (xval[1]-xval[0]);
    if(isFinite(der2))
        fder2[numPoints-1] = (
            -3 * (fval[numPoints-1]-fval[numPoints-2]) / (xval[numPoints-1]-xval[numPoints-2]) 
=======
        fder2[0] = ( 3 * (fval[1]-fval[0]) / (xval[1]-xval[0])
            -3 * der1 - 0.5 * fder2[1] * (xval[1]-xval[0]) ) / (xval[1]-xval[0]);
    if(isFinite(der2))
        fder2[numPoints-1] = (
            -3 * (fval[numPoints-1]-fval[numPoints-2]) / (xval[numPoints-1]-xval[numPoints-2])
>>>>>>> 66b38dcf
            +3 * der2 - 0.5 * fder2[numPoints-2] * (xval[numPoints-1]-xval[numPoints-2]) ) /
            (xval[numPoints-1]-xval[numPoints-2]);
}

void CubicSpline::evalDeriv(const double x, double* val, double* deriv, double* deriv2) const
{
<<<<<<< HEAD
    if(xval.size() == 0)
        throw std::range_error("Empty spline");
    if(x < xval.front()) {
=======
    int size = xval.size();
    if(size == 0)
        throw std::range_error("Empty spline");
    int index = binSearch(x, &xval[0], size);
    if(index < 0) {
>>>>>>> 66b38dcf
        double dx  =  xval[1]-xval[0];
        double der = (fval[1]-fval[0]) / dx - dx * (1./6 * fder2[1] + 1./3 * fder2[0]);
        if(val)
            // if der==0, correct result even for infinite x
            *val   = fval[0] + (der==0 ? 0 : der * (x-xval[0]));
        if(deriv)
            *deriv = der;
        if(deriv2)
            *deriv2= 0;
        return;
    }
<<<<<<< HEAD
    if(x > xval.back()) {
        const unsigned int size = xval.size();
=======
    if(index >= size) {
>>>>>>> 66b38dcf
        double dx  =  xval[size-1]-xval[size-2];
        double der = (fval[size-1]-fval[size-2]) / dx + dx * (1./6 * fder2[size-2] + 1./3 * fder2[size-1]);
        if(val)
            *val   = fval[size-1] + (der==0 ? 0 : der * (x-xval[size-1]));
        if(deriv)
            *deriv = der;
        if(deriv2)
            *deriv2= 0;
        return;
    }

<<<<<<< HEAD
    unsigned int index = binSearch(x, &xval.front(), xval.size());
=======
>>>>>>> 66b38dcf
    evalCubicSplines<1> (xval[index], xval[index+1], x,
        &fval[index], &fval[index+1], &fder2[index], &fder2[index+1],
        /*output*/ val, deriv, deriv2);
}

bool CubicSpline::isMonotonic() const
{
<<<<<<< HEAD
    if(xval.size()==0)
=======
    if(fval.empty())
>>>>>>> 66b38dcf
        throw std::range_error("Empty spline");
    bool ismonotonic=true;
    for(unsigned int index=0; ismonotonic && index < xval.size()-1; index++) {
        const double
        dx = xval[index + 1] - xval[index],
        dy = fval[index + 1] - fval[index],
        cl = fder2[index],
        ch = fder2[index+1],
        a  = dx * (ch - cl) * 0.5,
        b  = dx * cl,
        c  = (dy / dx) - dx * (1./6 * ch + 1./3 * cl),
        // derivative is  a * t^2 + b * t + c,  with 0<=t<=1 on the given interval.
        D  = b*b-4*a*c;  // discriminant of the above quadratic equation
        if(D>=0) {       // need to check roots
            double chi1 = (-b-sqrt(D)) / (2*a);
            double chi2 = (-b+sqrt(D)) / (2*a);
            if( (chi1>0 && chi1<1) || (chi2>0 && chi2<1) )
                ismonotonic=false;    // there is a root ( y'=0 ) somewhere on the given interval
        }  // otherwise there are no roots
    }
    return ismonotonic;
}

double CubicSpline::integrate(double x1, double x2, int n) const {
    return integrate(x1, x2, MonomialIntegral(n));
}

double CubicSpline::integrate(double x1, double x2, const IFunctionIntegral& f) const
{
    if(x1==x2)
        return 0;
    if(x1>x2)
        return integrate(x2, x1, f);
    double result = 0;
    if(x1 <= xval.front()) {    // spline is linearly extrapolated at x<xval[0]
        double dx  =  xval[1]-xval[0];
        double der = (fval[1]-fval[0]) / dx - dx * (1./6 * fder2[1] + 1./3 * fder2[0]);
        double X2  = fmin(x2, xval.front());
        result +=
            f.integrate(x1, X2, 0) * (fval.front() - der * xval.front()) +
            f.integrate(x1, X2, 1) * der;
        if(x2<=xval.front())
            return result;
        x1 = xval.front();
    }
    if(x2 >= xval.back()) {    // same for x>xval[end]
        unsigned int size = xval.size();
        double dx  =  xval[size-1]-xval[size-2];
        double der = (fval[size-1]-fval[size-2]) / dx + dx * (1./6 * fder2[size-2] + 1./3 * fder2[size-1]);
        double X1  = fmax(x1, xval.back());
        result +=
            f.integrate(X1, x2, 0) * (fval.back() - der * xval.back()) +
            f.integrate(X1, x2, 1) * der;
        if(x1>=xval.back())
            return result;
        x2 = xval.back();
    }
    unsigned int i1 = binSearch(x1, &xval.front(), xval.size());
    unsigned int i2 = binSearch(x2, &xval.front(), xval.size());
    for(unsigned int i=i1; i<=i2; i++) {
        double x  = xval[i];
        double h  = xval[i+1] - x;
        double a  = fval[i];
        double c  = fder2[i];
        double b  = (fval[i+1] - a) / h - h * (1./6 * fder2[i+1] + 1./3 * c);
        double d  = (fder2[i+1] - c) / h;
        // spline(x) = fval[i] + dx * (b + dx * (c/2 + dx*d/6)), where dx = x-xval[i]
        double X1 = i==i1 ? x1 : x;
        double X2 = i==i2 ? x2 : xval[i+1];
        result   +=
            f.integrate(X1, X2, 0) * (a - x * (b - 1./2 * x * (c - 1./3 * x * d))) +
            f.integrate(X1, X2, 1) * (b - x * (c - 1./2 * x * d)) +
            f.integrate(X1, X2, 2) * (c - x * d) / 2 +
            f.integrate(X1, X2, 3) * d / 6;
    }
    return result;
}

// ------ Hermite cubic spline ------ //

HermiteSpline::HermiteSpline(const std::vector<double>& _xval,
    const std::vector<double>& _fval, const std::vector<double>& _fder) :
    BaseInterpolator1d(_xval, _fval), fder(_fder)
{
    unsigned int numPoints = xval.size();
    if(fval.size() != numPoints || fder.size() != numPoints)
        throw std::invalid_argument("Error in spline initialization: input arrays are not equal in length");
}

<<<<<<< HEAD

void HermiteSpline::evalDeriv(const double x, double* val, double* deriv, double* deriv2) const
{
    if(xval.size() == 0)
        throw std::range_error("Empty spline");
    if(x < xval.front()) {
        if(val)
            *val   = fval.front() +
            (fder.front()==0 ? 0 : fder.front() * (x-xval.front()));
            // if der==0, will give correct result even for infinite x
        if(deriv)
            *deriv = fder.front();
=======
void HermiteSpline::evalDeriv(const double x, double* val, double* deriv, double* deriv2) const
{
    int size = xval.size();
    if(size == 0)
        throw std::range_error("Empty spline");
    int index = binSearch(x, &xval[0], size);
    if(index < 0) {
        if(val)
            *val   = fval[0] +
            (fder[0]==0 ? 0 : fder[0] * (x-xval[0]));
            // if der==0, will give correct result even for infinite x
        if(deriv)
            *deriv = fder[0];
>>>>>>> 66b38dcf
        if(deriv2)
            *deriv2= 0;
        return;
    }
<<<<<<< HEAD
    if(x > xval.back()) {
        if(val)
            *val   = fval.back() + (fder.back()==0 ? 0 : fder.back() * (x-xval.back()));
        if(deriv)
            *deriv = fder.back();
=======
    if(index >= size) {
        if(val)
            *val   = fval[size-1] + (fder[size-1]==0 ? 0 : fder[size-1] * (x-xval[size-1]));
        if(deriv)
            *deriv = fder[size-1];
>>>>>>> 66b38dcf
        if(deriv2)
            *deriv2= 0;
        return;
    }
<<<<<<< HEAD
    unsigned int index = binSearch(x, &xval.front(), xval.size());
=======
>>>>>>> 66b38dcf
    evalHermiteSplines<1> (xval[index], xval[index+1], x,
        &fval[index], &fval[index+1], &fder[index], &fder[index+1],
        /*output*/ val, deriv, deriv2);
}

// ------ Quintic spline ------- //
<<<<<<< HEAD
QuinticSpline::QuinticSpline(const std::vector<double>& _xval, 
    const std::vector<double>& _fval, const std::vector<double>& _fder): 
    BaseInterpolator1d(_xval, _fval), fder(_fder), fder3(xval.size())
=======

QuinticSpline::QuinticSpline(const std::vector<double>& _xval,
    const std::vector<double>& _fval, const std::vector<double>& _fder):
    BaseInterpolator1d(_xval, _fval), fder(_fder)
>>>>>>> 66b38dcf
{
    unsigned int numPoints = xval.size();
    if(fval.size() != numPoints || fder.size() != numPoints)
        throw std::invalid_argument("Error in spline initialization: input arrays are not equal in length");
<<<<<<< HEAD
    std::vector<double> v(numPoints-1);
    double dx = xval[1]-xval[0];
    double dy = fval[1]-fval[0];
    fder3[0]  = v[0] = 0.;
    for(unsigned int i=1; i<numPoints-1; i++) {
        double dx1 = xval[i+1] - xval[i];
        double dx2 = xval[i+1] - xval[i-1];
        double dy1 = fval[i+1] - fval[i];
        double sig = dx/dx2;
        double p   = sig*v[i-1] - 3;
        double der3= 12 * ( 7*fder[i]*dx2 / (dx*dx1) 
            + 3 * (fder[i-1]/dx + fder[i+1]/dx1)
            - 10* (dy / (dx*dx) + dy1 / (dx1*dx1)) ) / dx2;
        fder3[i]   = (der3 - sig*fder3[i-1] ) / p;
        v[i]       = (sig-1)/p;
        dx = dx1;
        dy = dy1;
    }
    fder3[numPoints-1] = 0.;
    for(unsigned int i=numPoints-1; i>0; i--)
        fder3[i-1] += v[i-1]*fder3[i];
=======
    // compute the 2nd derivative at each grid node from the condition that the 3rd derivative
    // is continuous at all interior nodes, and zero at the boundary nodes.
    std::vector<double> rhs(numPoints), diag(numPoints), above(numPoints-1), below(numPoints-1);
    for(unsigned int i = 0; i < numPoints; i++) {
        if(i > 0) {
            double hi = 1 / (xval[i] - xval[i-1]);
            diag[i]  += hi * 3;
            above[i-1]= -hi;
            rhs [i]  -= (20 * (fval[i] - fval[i-1]) * hi - 12 * fder[i] - 8 * fder[i-1]) * hi * hi;
        }
        if(i < numPoints-1) {
            double hi = 1 / (xval[i+1] - xval[i]);
            diag [i]  += hi * 3;
            below[i]   = -hi;
            rhs  [i]  += (20 * (fval[i+1] - fval[i]) * hi - 12 * fder[i] - 8 * fder[i+1]) * hi * hi;
        }
    }
#if 1
    // alternative boundary conditions: 4th derivative is zero at boundary nodes --
    // seems to give a better overall accuracy, and is different from the original Dehnen's pspline
    double hi = 1 / (xval[1] - xval[0]);
    above[0]  = -2*hi;
    rhs[0]    = (30 * (fval[1] - fval[0]) * hi - 14 * fder[1] - 16 * fder[0]) * hi * hi;
    hi        = 1 / (xval[numPoints-1] - xval[numPoints-2]);
    below[numPoints-2] = -2*hi;
    rhs  [numPoints-1] = ( -30 * (fval[numPoints-1] - fval[numPoints-2]) * hi
        + 14 * fder[numPoints-2] + 16 * fder[numPoints-1]) * hi * hi;
#endif
    fder2 = solveTridiag(diag, above, below, rhs);
>>>>>>> 66b38dcf
}

void QuinticSpline::evalDeriv(const double x, double* val, double* deriv, double* deriv2) const
{
<<<<<<< HEAD
    if(xval.size() == 0)
        throw std::range_error("Empty spline");
    if(x < xval.front()) {
=======
    int size = xval.size();
    if(size == 0)
        throw std::range_error("Empty spline");
    int index = binSearch(x, &xval[0], size);
    if(index < 0) {
>>>>>>> 66b38dcf
        if(val)
            *val   = fval[0] + (fder[0]==0 ? 0 : fder[0] * (x-xval[0]));
        if(deriv)
            *deriv = fder[0];
        if(deriv2)
            *deriv2= 0;
        return;
    }
<<<<<<< HEAD
    if(x > xval.back()) {
        const unsigned int size = xval.size();
=======
    if(index >= size) {
>>>>>>> 66b38dcf
        if(val)
            *val   = fval[size-1] + (fder[size-1]==0 ? 0 : fder[size-1] * (x-xval[size-1]));
        if(deriv)
            *deriv = fder[size-1];
        if(deriv2)
            *deriv2= 0;
        return;
    }
<<<<<<< HEAD
    unsigned int index = binSearch(x, &xval.front(), xval.size());
    evalQuinticSplines<1> (xval[index], xval[index+1], x,
        &fval[index], &fval[index+1], &fder[index], &fder[index+1], &fder3[index], &fder3[index+1],
        /*output*/ val, deriv, deriv2);
}

double QuinticSpline::deriv3(const double x) const
{
    if(xval.size() == 0)
        throw std::range_error("Empty spline");
    if(x < xval.front() || x > xval.back())
        return 0;
    unsigned int index = binSearch(x, &xval.front(), xval.size());
    double der3;
    evalQuinticSplines<1> (xval[index], xval[index+1], x,
        &fval[index], &fval[index+1], &fder[index], &fder[index+1], &fder3[index], &fder3[index+1],
        /*output*/ NULL, NULL, NULL, &der3);
    return der3;
=======
    evalQuinticSplines<1> (xval[index], xval[index+1], x,
        &fval[index], &fval[index+1], &fder[index], &fder[index+1], &fder2[index], &fder2[index+1],
        /*output*/ val, deriv, deriv2);

>>>>>>> 66b38dcf
}


// ------ B-spline interpolator ------ //

template<int N>
BsplineInterpolator1d<N>::BsplineInterpolator1d(const std::vector<double>& xgrid) :
    xnodes(xgrid), numComp(xnodes.size()+N-1)
{
    if(xnodes.size()<2)
        throw std::invalid_argument("BsplineInterpolator1d: number of nodes is too small");
    bool monotonic = true;
    for(unsigned int i=1; i<xnodes.size(); i++)
        monotonic &= xnodes[i-1] < xnodes[i];
    if(!monotonic)
        throw std::invalid_argument("BsplineInterpolator1d: grid nodes must be sorted in ascending order");
}

template<int N>
unsigned int BsplineInterpolator1d<N>::nonzeroComponents(const double x, double values[]) const
{
    return bsplineValues<N>(x, &xnodes[0], xnodes.size(), values);
}

template<int N>
double BsplineInterpolator1d<N>::interpolate(
    const double x, const std::vector<double> &amplitudes) const
{
    if(amplitudes.size() != numComp)
        throw std::range_error("BsplineInterpolator1d: invalid size of amplitudes array");
    double bspl[N+1];
    unsigned int leftInd = bsplineValues<N>(x, &xnodes[0], xnodes.size(), bspl);
    double val=0;
    for(int i=0; i<=N; i++)
        val += bspl[i] * amplitudes[i+leftInd];
    return val;
}

template<int N>
void BsplineInterpolator1d<N>::eval(const double* x, double values[]) const
{
    std::fill(values, values+numComp, 0);
    double bspl[N+1];
    unsigned int leftInd = bsplineValues<N>(*x, &xnodes[0], xnodes.size(), bspl);
    for(int i=0; i<=N; i++)
        values[i+leftInd] = bspl[i];
}

template<int N>
double BsplineInterpolator1d<N>::integrate(double x1, double x2,
    const std::vector<double> &amplitudes, int n) const
{
    double sign = 1.;
    if(x1>x2) {  // swap limits of integration
        double tmp=x2;
        x2 = x1;
        x1 = tmp;
        sign = -1.;
    }

    // find out the min/max indices of grid segments that contain the integration interval
    const double* xgrid = &xnodes.front();
    const int Ngrid = xnodes.size();
    int i1 = std::max<int>(binSearch(x1, xgrid, Ngrid), 0);
    int i2 = std::min<int>(binSearch(x2, xgrid, Ngrid), Ngrid-2);

    // B-spline of degree N is a piecewise polynomial of degree N, thus to compute the integral
    // of B-spline times x^n on each grid segment, it is sufficient to employ a Gauss-Legendre
    // quadrature rule with the number of nodes = floor((N+n)/2)+1.
    const int NnodesGL = (N+n)/2+1;
    std::vector<double> glnodes(NnodesGL), glweights(NnodesGL);
    prepareIntegrationTableGL(0, 1, NnodesGL, &glnodes[0], &glweights[0]);

    // loop over segments
    double result = 0;
    for(int i=i1; i<=i2; i++) {
        double X1 = i==i1 ? x1 : xgrid[i];
        double X2 = i==i2 ? x2 : xgrid[i+1];
        double bspl[N+1];
        for(int k=0; k<NnodesGL; k++) {
            const double x = X1 + (X2 - X1) * glnodes[k];
            // evaluate the possibly non-zero functions and keep track of the index of the leftmost one
            int leftInd = bsplineValues<N>(x, xgrid, Ngrid, bspl);
            // add the contribution of this GL point to the integral of x^n * \sum A_j B_j(x),
            // where the index j runs from leftInd to leftInd+N
            double fval = 0;
            for(int b=0; b<=N; b++)
                fval += bspl[b] * amplitudes[b+leftInd];
            result += (X2-X1) * fval * glweights[k] * powInt(x, n);
        }
    }
    return result * sign;
}

template<int N>
Matrix<double> BsplineInterpolator1d<N>::computeOverlapMatrix(const unsigned int D) const
{
    switch(D) {
        case 0: return math::computeOverlapMatrix<N, 0>(xnodes);
        case 1: return math::computeOverlapMatrix<N, 1>(xnodes);
        case 2: return math::computeOverlapMatrix<N, 2>(xnodes);
        default:
            throw std::invalid_argument("computeOverlapMatrix: invalid order of derivative");
    }
}

template<int N>
std::vector<double> createBsplineInterpolator1dArray(const IFunction& F,
    const std::vector<double>& xnodes, int NnodesGL)
{
    const double* xgrid = &xnodes.front();
    const int Ngrid = xnodes.size();
    BsplineInterpolator1d<N> bspline(xnodes);
    NnodesGL = std::max<int>(NnodesGL, N/2+3);
    std::vector<double> glnodes(NnodesGL), glweights(NnodesGL);
    prepareIntegrationTableGL(0, 1, NnodesGL, &glnodes[0], &glweights[0]);

    // loop over segments
    std::vector<double> integrals(bspline.numValues());
    for(int i=0; i<Ngrid-1; i++) {
        double bsplval[N+1];
        for(int k=0; k<NnodesGL; k++) {
            const double x = xgrid[i] + (xgrid[i+1] - xgrid[i]) * glnodes[k];
            const double v = (xgrid[i+1] - xgrid[i]) * glweights[k] * F(x);
            // evaluate the possibly non-zero basis functions
            int leftInd = bsplineValues<N>(x, xgrid, Ngrid, bsplval);
            // add the contribution of this GL point to the integrals of f(x) B_j(x)
            // where the index j runs from leftInd to leftInd+N
            for(int b=0; b<=N; b++)
                integrals[b+leftInd] += v * bsplval[b];
        }
    }
    return CholeskyDecomp(bspline.computeOverlapMatrix(0)).solve(integrals);
}

// force template instantiations for several values of N
template std::vector<double> createBsplineInterpolator1dArray<0>(
    const IFunction&, const std::vector<double>&, int);
template std::vector<double> createBsplineInterpolator1dArray<1>(
    const IFunction&, const std::vector<double>&, int);
template std::vector<double> createBsplineInterpolator1dArray<2>(
    const IFunction&, const std::vector<double>&, int);
template std::vector<double> createBsplineInterpolator1dArray<3>(
    const IFunction&, const std::vector<double>&, int);
template class BsplineInterpolator1d<0>;
template class BsplineInterpolator1d<1>;
template class BsplineInterpolator1d<2>;
template class BsplineInterpolator1d<3>;


// ------ Auxiliary scaled splines ------ //

LogSpline::LogSpline(const std::vector<double>& xvalues, const std::vector<double>& fvalues,
    double derivLeft, double derivRight)
{
    std::vector<double> logfvalues(fvalues.size());
    for(unsigned int i=0; i<fvalues.size(); i++) {
        if(!(fvalues[i]>0))
            throw std::invalid_argument("LogSpline: input values must be positive");
        logfvalues[i] = log(fvalues[i]);
    }
    derivLeft  /= fvalues.front();
    derivRight /= fvalues.back ();
    S = CubicSpline(xvalues, logfvalues, derivLeft, derivRight);
}

void LogSpline::evalDeriv(const double x, double* value, double* deriv, double* deriv2) const
{
    double Sval, Sder;
    S.evalDeriv(x, &Sval, deriv!=NULL || deriv2!=NULL ? &Sder : NULL, deriv2);
    Sval = exp(Sval);
    if(value)
        *value = Sval;
    if(deriv)
        *deriv = Sder * Sval;
    if(deriv2)
        *deriv2 = (*deriv2 + pow_2(Sder)) * Sval;
}

LogLogSpline::LogLogSpline(const std::vector<double>& xvalues, const std::vector<double>& fvalues,
    double derivLeft, double derivRight)
{
    std::vector<double> logxvalues(xvalues.size()), logfvalues(fvalues.size());
    for(unsigned int i=0; i<xvalues.size(); i++) {
        if(!(xvalues[i]>0))
            throw std::invalid_argument("LogSpline: input values must be positive");
        logxvalues[i] = log(xvalues[i]);
    }
    for(unsigned int i=0; i<fvalues.size(); i++) {
        if(!(fvalues[i]>0))
            throw std::invalid_argument("LogSpline: input values must be positive");
        logfvalues[i] = log(fvalues[i]);
    }
    derivLeft  *= xvalues.front() / fvalues.front();
    derivRight *= xvalues.back () / fvalues.back ();
    S = CubicSpline(logxvalues, logfvalues, derivLeft, derivRight);
}

void LogLogSpline::evalDeriv(const double x, double* value, double* deriv, double* deriv2) const
{
    double Sval, Sder;
    S.evalDeriv(log(x), &Sval, deriv!=NULL || deriv2!=NULL ? &Sder : NULL, deriv2);
    Sval = exp(Sval);
    if(value)
        *value = Sval;
    if(deriv)
        *deriv = Sder * Sval / x;
    if(deriv2)
        *deriv2 = (*deriv2 + Sder * (Sder-1)) * Sval / (x*x);
}


// ------ INTERPOLATION IN 2D ------ //

BaseInterpolator2d::BaseInterpolator2d(
    const std::vector<double>& xgrid, const std::vector<double>& ygrid,
    const Matrix<double>& fvalues) :
    xval(xgrid), yval(ygrid), fval(fvalues.data(), fvalues.data() + fvalues.size())
{
    const unsigned int xsize = xgrid.size();
    const unsigned int ysize = ygrid.size();
    if(xsize<2 || ysize<2)
        throw std::invalid_argument(
            "Error in 2d interpolator initialization: number of nodes should be >=2 in each direction");
    if(fvalues.rows() != xsize)
        throw std::invalid_argument(
            "Error in 2d interpolator initialization: x and f array lengths differ");
    if(fvalues.cols() != ysize)
        throw std::invalid_argument(
            "Error in 2d interpolator initialization: y and f array lengths differ");
}

// ------- Bilinear interpolation in 2d ------- //

<<<<<<< HEAD
void LinearInterpolator2d::evalDeriv(const double x, const double y, 
     double *z, double *deriv_x, double *deriv_y,
     double* deriv_xx, double* deriv_xy, double* deriv_yy) const
{
    if(isEmpty())
        throw std::range_error("Empty 2d interpolator");
    // 2nd derivatives are always zero
    if(deriv_xx)
        *deriv_xx = 0;
    if(deriv_xy)
        *deriv_xy = 0;
    if(deriv_yy)
        *deriv_yy = 0;
    // no interpolation outside the 2d grid
    if(x<xval.front() || x>xval.back() || y<yval.front() || y>yval.back()) {
        if(z)
            *z = NAN;
        if(deriv_x)
            *deriv_x = NAN;
        if(deriv_y)
            *deriv_y = NAN;
        return;
    }
    const unsigned int
=======
void LinearInterpolator2d::evalDeriv(const double x, const double y,
     double *z, double *z_x, double *z_y, double *z_xx, double *z_xy, double *z_yy) const
{
    if(fval.empty())
        throw std::range_error("Empty 2d interpolator");
    // 2nd derivatives are always zero
    if(z_xx)
        *z_xx = 0;
    if(z_xy)
        *z_xy = 0;
    if(z_yy)
        *z_yy = 0;
    const int
>>>>>>> 66b38dcf
        nx  = xval.size(),
        ny  = yval.size(),
        xi  = binSearch(x, &xval.front(), nx),
        yi  = binSearch(y, &yval.front(), ny),
        // indices of corner nodes in the flattened 2d array
        ill = xi * ny + yi, // xlow,ylow
        ilu = ill + 1,      // xlow,yupp
        iul = ill + ny,     // xupp,ylow
        iuu = iul + 1;      // xupp,yupp
<<<<<<< HEAD
=======
    // no interpolation outside the 2d grid
    if(xi<0 || xi>=nx-1 || yi<0 || yi>=ny-1) {
        if(z)
            *z    = NAN;
        if(z_x)
            *z_x  = NAN;
        if(z_y)
            *z_y  = NAN;
        return;
    }    
>>>>>>> 66b38dcf
    const double
        zlowlow = fval[ill],
        zlowupp = fval[ilu],
        zupplow = fval[iul],
        zuppupp = fval[iuu],
        // width and height of the grid cell
        dx = xval[xi+1] - xval[xi],
        dy = yval[yi+1] - yval[yi],
        // relative positions within the grid cell [0:1], in units of grid cell size
        t = (x - xval[xi]) / dx,
        u = (y - yval[yi]) / dy;
    if(z)
        *z = (1-t)*(1-u) * zlowlow + t*(1-u) * zupplow + (1-t)*u * zlowupp + t*u * zuppupp;
<<<<<<< HEAD
    if(deriv_x)
        *deriv_x = (-(1-u) * zlowlow + (1-u) * zupplow - u * zlowupp + u * zuppupp) / dx;
    if(deriv_y)
        *deriv_y = (-(1-t) * zlowlow - t * zupplow + (1-t) * zlowupp + t * zuppupp) / dy;
=======
    if(z_x)
        *z_x = (-(1-u) * zlowlow + (1-u) * zupplow - u * zlowupp + u * zuppupp) / dx;
    if(z_y)
        *z_y = (-(1-t) * zlowlow - t * zupplow + (1-t) * zlowupp + t * zuppupp) / dy;
>>>>>>> 66b38dcf
}


//------------ 2D CUBIC SPLINE -------------//

CubicSpline2d::CubicSpline2d(const std::vector<double>& xgrid, const std::vector<double>& ygrid,
    const Matrix<double>& fvalues,
    double deriv_xmin, double deriv_xmax, double deriv_ymin, double deriv_ymax) :
    BaseInterpolator2d(xgrid, ygrid, fvalues),
    fx (fvalues.size()),
    fy (fvalues.size()),
    fxy(fvalues.size())
{
    const unsigned int xsize = xgrid.size();
    const unsigned int ysize = ygrid.size();
    std::vector<double> tmpvalues(ysize);
    // step 1. for each x_i, construct cubic splines for f(x_i, y) in y and assign df/dy at grid nodes
    for(unsigned int i=0; i<xsize; i++) {
        for(unsigned int j=0; j<ysize; j++)
            tmpvalues[j] = fval[i * ysize + j];
        CubicSpline spl(yval, tmpvalues, deriv_ymin, deriv_ymax);
        for(unsigned int j=0; j<ysize; j++)
            spl.evalDeriv(yval[j], NULL, &fy[i * ysize + j]);
    }
    tmpvalues.resize(xsize);
<<<<<<< HEAD
    // step 1. for each y_j, construct cubic splines for f(x, y_j) in x and assign df/dx at grid nodes
=======
    // step 2. for each y_j, construct cubic splines for f(x, y_j) in x and assign df/dx at grid nodes
>>>>>>> 66b38dcf
    for(unsigned int j=0; j<ysize; j++) {
        for(unsigned int i=0; i<xsize; i++)
            tmpvalues[i] = fval[i * ysize + j];
        CubicSpline spl(xval, tmpvalues, deriv_xmin, deriv_xmax);
        for(unsigned int i=0; i<xsize; i++)
            spl.evalDeriv(xval[i], NULL, &fx[i * ysize + j]);
        // step 3. assign the mixed derivative d2f/dxdy:
        // if derivs at the boundary are specified and constant, 2nd deriv must be zero
        if( (j==0 && isFinite(deriv_ymin)) || (j==ysize-1 && isFinite(deriv_ymax)) ) {
            for(unsigned int i=0; i<xsize; i++)
                fxy[i * ysize + j] = 0.;
        } else {
            // otherwise construct cubic splines for df/dy(x,y_j) in x and assign d2f/dydx
            for(unsigned int i=0; i<xsize; i++)
                tmpvalues[i] = fy[i * ysize + j];
            CubicSpline spl(xval, tmpvalues,
                isFinite(deriv_xmin) ? 0. : NAN, isFinite(deriv_xmax) ? 0. : NAN);
            for(unsigned int i=0; i<xsize; i++)
                spl.evalDeriv(xval[i], NULL, &fxy[i * ysize + j]);
        }
    }
}

<<<<<<< HEAD
void CubicSpline2d::evalDeriv(const double x, const double y, 
    double *z, double *z_x, double *z_y, double *z_xx, double *z_xy, double *z_yy) const
{
    if(isEmpty())
        throw std::range_error("Empty 2d spline");
    if(x<xval.front() || x>xval.back() || y<yval.front() || y>yval.back()) {
        if(z)
            *z = NAN;
        if(z_x)
            *z_x = NAN;
        if(z_y)
            *z_y = NAN;
=======
void CubicSpline2d::evalDeriv(const double x, const double y,
    double *z, double *z_x, double *z_y, double *z_xx, double *z_xy, double *z_yy) const
{
    if(fval.empty())
        throw std::range_error("Empty 2d spline");
    const int
        nx = xval.size(),
        ny = yval.size(),
        // indices of grid cell in x and y
        xi = binSearch(x, &xval.front(), nx),
        yi = binSearch(y, &yval.front(), ny),
        // indices in flattened 2d arrays:
        ill = xi * ny + yi, // xlow,ylow
        ilu = ill + 1,      // xlow,yupp
        iul = ill + ny,     // xupp,ylow
        iuu = iul + 1;      // xupp,yupp
    if(xi<0 || xi>=nx-1 || yi<0 || yi>=ny-1) {
        if(z)
            *z    = NAN;
        if(z_x)
            *z_x  = NAN;
        if(z_y)
            *z_y  = NAN;
>>>>>>> 66b38dcf
        if(z_xx)
            *z_xx = NAN;
        if(z_xy)
            *z_xy = NAN;
        if(z_yy)
            *z_yy = NAN;
        return;
<<<<<<< HEAD
    }
    const unsigned int
        nx = xval.size(),
        ny = yval.size(),
        // indices of grid cell in x and y
        xi = binSearch(x, &xval.front(), nx),
        yi = binSearch(y, &yval.front(), ny),
        // indices in flattened 2d arrays: 
        ill = xi * ny + yi, // xlow,ylow
        ilu = ill + 1,      // xlow,yupp
        iul = ill + ny,     // xupp,ylow
        iuu = iul + 1;      // xupp,yupp
=======
    }    
>>>>>>> 66b38dcf
    const double
        // coordinates of corner points
        xlow = xval[xi],
        xupp = xval[xi+1],
        ylow = yval[yi],
        yupp = yval[yi+1],
        // values and derivatives for the intermediate Hermite splines
        flow  [4] = { fval[ill], fval[iul], fx [ill], fx [iul] },
        fupp  [4] = { fval[ilu], fval[iuu], fx [ilu], fx [iuu] },
        dflow [4] = { fy  [ill], fy  [iul], fxy[ill], fxy[iul] },
        dfupp [4] = { fy  [ilu], fy  [iuu], fxy[ilu], fxy[iuu] };
    double F  [4];  // {   f    (xlow, y),   f    (xupp, y),  df/dx   (xlow, y),  df/dx   (xupp, y) }
    double dF [4];  // {  df/dy (xlow, y),  df/dy (xupp, y), d2f/dxdy (xlow, y), d2f/dxdy (xupp, y) }
    double d2F[4];  // { d2f/dy2(xlow, y), d2f/dy2(xupp, y), d3f/dxdy2(xlow, y), d3f/dxdy2(xupp, y) }
    bool der  = z_y!=NULL || z_xy!=NULL;
    bool der2 = z_yy!=NULL;
    // intermediate interpolation along y direction
    evalHermiteSplines<4> (ylow, yupp, y,  flow, fupp, dflow, dfupp,
        /*output*/ F, der? dF : NULL, der2? d2F : NULL);
    // final interpolation along x direction
    evalHermiteSplines<1> (xlow, xupp, x,  &F[0], &F[1], &F[2], &F[3],
        /*output*/ z, z_x, z_xx);
    if(der)
        evalHermiteSplines<1> (xlow, xupp, x,  &dF[0], &dF[1], &dF[2], &dF[3],
            /*output*/ z_y, z_xy, NULL);
    if(der2)
        evalHermiteSplines<1> (xlow, xupp, x,  &d2F[0], &d2F[1], &d2F[2], &d2F[3],
            /*output*/ z_yy, NULL, NULL);
}


//------------ 2D QUINTIC SPLINE -------------//

QuinticSpline2d::QuinticSpline2d(const std::vector<double>& xgrid, const std::vector<double>& ygrid,
    const Matrix<double>& fvalues, const Matrix<double>& dfdx, const Matrix<double>& dfdy) :
    BaseInterpolator2d(xgrid, ygrid, fvalues),
<<<<<<< HEAD
    fx    (dfdx.data(), dfdx.data() + dfdx.size()),
    fy    (dfdy.data(), dfdy.data() + dfdy.size()),
    fxxx  (fvalues.size()),
    fyyy  (fvalues.size()),
    fxyy  (fvalues.size()),
    fxxxyy(fvalues.size())
{
    const unsigned int xsize = xgrid.size();
    const unsigned int ysize = ygrid.size();
    // step 1. for each y_j construct 1d quintic spline for f in x, and record d^3f/dx^3
    std::vector<double> t(xsize), t1(xsize);
    for(unsigned int j=0; j<ysize; j++) {
        for(unsigned int i=0; i<xsize; i++) {
            t[i]  = fval[i * ysize + j];
            t1[i] = fx  [i * ysize + j];
        }
        QuinticSpline s(xval, t, t1);
        for(unsigned int i=0; i<xsize; i++)
            fxxx[i * ysize + j] = s.deriv3(xval[i]);
    }
    // 2. for each x_i construct 1d quintic spline for f and cubic splines for df/dx, d^3f/dx^3 in y
    t.resize(ysize);
    t1.resize(ysize);
    for(unsigned int i=0; i<xsize; i++) {
        for(unsigned int j=0; j<ysize; j++) {
            t[j]  = fval[i * ysize + j];
            t1[j] = fy  [i * ysize + j];
        }
        QuinticSpline s(yval, t, t1);
        for(unsigned int j=0; j<ysize; j++) {
            t [j] = fx  [i * ysize + j];
            t1[j] = fxxx[i * ysize + j];
        }
        CubicSpline u(yval, t);
        CubicSpline v(yval, t1);
        for(unsigned int j=0; j<ysize; j++) {
            fyyy[i * ysize + j] = s.deriv3(yval[j]);
            u.evalDeriv(yval[j], NULL, NULL, &fxyy  [i * ysize + j]);
            v.evalDeriv(yval[j], NULL, NULL, &fxxxyy[i * ysize + j]);
=======
    fx   (dfdx.data(), dfdx.data() + dfdx.size()),
    fy   (dfdy.data(), dfdy.data() + dfdy.size()),
    fxx  (fvalues.size()),
    fxy  (fvalues.size()),
    fyy  (fvalues.size()),
    fxxy (fvalues.size()),
    fxyy (fvalues.size()),
    fxxyy(fvalues.size())
{
    const unsigned int xsize = xgrid.size();
    const unsigned int ysize = ygrid.size();
    std::vector<double> t, tx, ty, txx, txy, tyy;  // temporary arrays for 1d splines

    // step 1. for each y_j, construct:
    // a) 1d quintic spline for f in x, and record d^2f/dx^2;
    // b) 1d cubic spline for df/dy in x, store d^2/dxdy and d^3f/dx^2 dy
    //    (the latter only for the boundary columns, j=0 or j=ysize-1)
    t. resize(xsize);
    tx.resize(xsize);
    ty.resize(xsize);
    for(unsigned int j=0; j<ysize; j++) {
        for(unsigned int i=0; i<xsize; i++) {
            t [i] = fval[i * ysize + j];
            tx[i] = fx  [i * ysize + j];
            ty[i] = fy  [i * ysize + j];
        }
        QuinticSpline s(xval, t, tx);
        CubicSpline  sy(xval, ty);
        for(unsigned int i=0; i<xsize; i++) {
            double* ref = j==0 || j==ysize-1 ? &fxxy[i * ysize + j] : NULL;
            s. evalDeriv(xval[i], NULL, NULL, &fxx[i * ysize + j]);  // 1a.
            sy.evalDeriv(xval[i], NULL, &fxy[i * ysize + j], ref);   // 1b.
        }
    }

    // step 2. for each x_i, construct:
    // a) quintic spline for f in y, and store d^2f/dy^2;
    // b) cubic spline for df/dx in y, and record d^2f/dxdy (combine with the estimate obtained at 1b),
    //    and d^3f / dx dy^2  (for the boundary rows only, i=0 or i=xsize-1);
    // c) cubic spline for d^2f/dx^2 in y, and record d^3f / dx^2 dy, d^4f / dx^2 dy^2
    //    (except the boundary columns j=0 and j=ysize-1)
    t.  resize(ysize);
    tx. resize(ysize);
    ty. resize(ysize);
    txx.resize(ysize);
    for(unsigned int i=0; i<xsize; i++) {
        for(unsigned int j=0; j<ysize; j++) {
            t  [j] = fval[i * ysize + j];
            tx [j] = fx  [i * ysize + j];
            ty [j] = fy  [i * ysize + j];
            txx[j] = fxx [i * ysize + j];
        }
        QuinticSpline s(yval, t, ty);
        CubicSpline  sx(yval, tx);
        CubicSpline sxx(yval, txx);
        for(unsigned int j=0; j<ysize; j++) {
            // 2a. record d2f/dy2
            s.evalDeriv(yval[j], NULL, NULL, &fyy[i * ysize + j]);
            // 2b. handle the mixed derivative d2f/dxdy
            double f2, f3;
            sx.evalDeriv(yval[j], NULL, &f2, &f3);
            // we now have two different estimates: from the spline for df/dy as a function of x
            // (obtained in the step 1b), and from the spline for df/dx as a function of y (obtained now).
            // the first one is not accurate at the boundary nodes i=0, i=xsize-1,
            // while the second one is not accurate at the boundary nodes j=0, j=ysize-1;
            // thus on the grid edges we retain only the more accurate one,
            // while for the interior nodes or for the four corners we use an average of them.
            if((i==0 || i==xsize-1) && j!=0 && j!=ysize-1) {
                fxy [i * ysize + j] = f2;
                fxyy[i * ysize + j] = f3;
            }
            if((j!=0 && j!=ysize-1) || ((i==0 || i==xsize-1) && (j==0 || j==ysize-1)))
                fxy[i * ysize + j] = (fxy[i * ysize + j] + f2) * 0.5;
            // 2c. assign d3f/dx2dy and d4f/dx2dy2 for all columns except the boundaries
            // (j=0 or j=ysize-1), where it is expected to be inaccurate
            if(j!=0 && j!=ysize-1)
                sxx.evalDeriv(yval[j], NULL, &fxxy[i * ysize + j], &fxxyy[i * ysize + j]);
        }
    }

    // step 3. for each y_j, construct:
    // c) cubic spline for d^2f/dy^2 in x, and record d^3f / dx dy^2, d^4f / dx^2 dy^2
    tyy.resize(xsize);
    for(unsigned int j=0; j<ysize; j++) {
        for(unsigned int i=0; i<xsize; i++)
            tyy[i] = fyy[i * ysize + j];
        CubicSpline syy(xval, tyy);
        for(unsigned int i=1; i<xsize-1; i++) {
            double f4;
            // assign d3f/dxdy2 for all rows except the boundaries (i=0 or i=xsize-1)
            syy.evalDeriv(xval[i], NULL, &fxyy[i * ysize + j], &f4);
            // assign d4f/dx2dy2 or take the symmetric average with the one computed previously
            fxxyy[i * ysize + j] = j==0 || j==ysize-1 ? f4 : (fxxyy[i * ysize + j] + f4) * 0.5;
>>>>>>> 66b38dcf
        }
    }
}

void QuinticSpline2d::evalDeriv(const double x, const double y,
    double* z, double* z_x, double* z_y,
    double* z_xx, double* z_xy, double* z_yy) const
{
<<<<<<< HEAD
    if(isEmpty())
        throw std::range_error("Empty 2d spline");
    if(x<xval.front() || x>xval.back() || y<yval.front() || y>yval.back()) {
=======
    if(fval.empty())
        throw std::range_error("Empty 2d spline");
    const int
        nx = xval.size(),
        ny = yval.size(),
        // indices of grid cell in x and y
        xi = binSearch(x, &xval.front(), nx),
        yi = binSearch(y, &yval.front(), ny),
        // indices in flattened 2d arrays:
        ill = xi * ny + yi, // xlow,ylow
        ilu = ill + 1,      // xlow,yupp
        iul = ill + ny,     // xupp,ylow
        iuu = iul + 1;      // xupp,yupp
    if(xi<0 || xi>=nx-1 || yi<0 || yi>=ny-1) {
>>>>>>> 66b38dcf
        if(z)
            *z    = NAN;
        if(z_x)
            *z_x  = NAN;
        if(z_y)
            *z_y  = NAN;
        if(z_xx)
            *z_xx = NAN;
        if(z_xy)
            *z_xy = NAN;
        if(z_yy)
            *z_yy = NAN;
        return;
    }
<<<<<<< HEAD
    const unsigned int
        nx = xval.size(),
        ny = yval.size(),
        // indices of grid cell in x and y
        xi = binSearch(x, &xval.front(), nx),
        yi = binSearch(y, &yval.front(), ny),
        // indices in flattened 2d arrays: 
        ill = xi * ny + yi, // xlow,ylow
        ilu = ill + 1,      // xlow,yupp
        iul = ill + ny,     // xupp,ylow
        iuu = iul + 1;      // xupp,yupp
=======
    bool der  = z_y!=NULL || z_xy!=NULL;
    bool der2 = z_yy!=NULL;
>>>>>>> 66b38dcf
    const double
        // coordinates of corner points
        xlow = xval[xi],
        xupp = xval[xi+1],
        ylow = yval[yi],
        yupp = yval[yi+1],
        // values and derivatives for the intermediate splines
<<<<<<< HEAD
        fl [2] = { fval[ill], fval[iul] },
        fh [2] = { fval[ilu], fval[iuu] },
        f1l[2] = { fy  [ill], fy  [iul] },
        f1h[2] = { fy  [ilu], fy  [iuu] },
        f3l[2] = { fyyy[ill], fyyy[iul] },
        f3h[2] = { fyyy[ilu], fyyy[iuu] },
        gl [4] = { fx  [ill], fx  [iul], fxxx  [ill], fxxx  [iul] },
        gh [4] = { fx  [ilu], fx  [iuu], fxxx  [ilu], fxxx  [iuu] },
        g2l[4] = { fxyy[ill], fxyy[iul], fxxxyy[ill], fxxxyy[iul] },
        g2h[4] = { fxyy[ilu], fxyy[iuu], fxxxyy[ilu], fxxxyy[iuu] };
    bool der  = z_y!=NULL || z_xy!=NULL;
    bool der2 = z_yy!=NULL;
    // compute intermediate splines
    double
        F  [2],  // {   f      (xlow, y),   f      (xupp, y) }
        dF [2],  // {  df/dy   (xlow, y),  df/dy   (xupp, y) }
        d2F[2],  // { d2f/dy2  (xlow, y), d2f/dy2  (xupp, y) }
        G  [4],  // {  df/dx   (xlow, y),  df/dx   (xupp, y), d3f/dx3   (xlow, y), d3f/dx3   (xupp, y) }
        dG [4],  // { d2f/dxdy (xlow, y), d2f/dxdy (xupp, y), d4f/dx3dy (xlow, y), d4f/dx3dy (xupp, y) }
        d2G[4];  // { d3f/dxdy2(xlow, y), d3f/dxdy2(xupp, y), d5f/dx3dy2(xlow, y), d5f/dx3dy2(xupp, y) }
    evalQuinticSplines<2> (ylow, yupp, y,  fl, fh, f1l, f1h, f3l, f3h,
        /*output*/ F, der? dF : NULL, der2? d2F : NULL);
    evalCubicSplines<4>   (ylow, yupp, y,  gl, gh, g2l, g2h,
        /*output*/ G, der? dG : NULL, der2? d2G : NULL);
    // compute and output requested values and derivatives
    evalQuinticSplines<1> (xlow, xupp, x,  &F[0], &F[1], &G[0], &G[1], &G[2], &G[3],
        /*output*/ z, z_x, z_xx);
    if(z_y || z_xy)
        evalQuinticSplines<1> (xlow, xupp, x,
            &dF[0], &dF[1], &dG[0], &dG[1], &dG[2], &dG[3],
            /*output*/ z_y, z_xy, NULL);
    if(z_yy)
        evalQuinticSplines<1> (xlow, xupp, x,
            &d2F[0], &d2F[1], &d2G[0], &d2G[1], &d2G[2], &d2G[3],
=======
        fl [6] = { fval[ill], fval[iul], fx  [ill], fx  [iul], fxx  [ill], fxx  [iul] },
        fu [6] = { fval[ilu], fval[iuu], fx  [ilu], fx  [iuu], fxx  [ilu], fxx  [iuu] },
        f1l[6] = { fy  [ill], fy  [iul], fxy [ill], fxy [iul], fxxy [ill], fxxy [iul] },
        f1u[6] = { fy  [ilu], fy  [iuu], fxy [ilu], fxy [iuu], fxxy [ilu], fxxy [iuu] },
        f2l[6] = { fyy [ill], fyy [iul], fxyy[ill], fxyy[iul], fxxyy[ill], fxxyy[iul] },
        f2u[6] = { fyy [ilu], fyy [iuu], fxyy[ilu], fxyy[iuu], fxxyy[ilu], fxxyy[iuu] };
    // compute intermediate splines
    double
        F  [6],  // {   f    (xlow/upp, y),  df/dx   (xl/u, y), d2f/dx2   (xl/u, y) }
        dF [6],  // {  df/dy (xlow/upp, y), d2f/dxdy (xl/u, y), d3f/dx2dy (xl/u, y) }
        d2F[6];  // { d2f/dy2(xlow/upp, y), d3f/dxdy2(xl/u, y), d4f/dx2dy2(xl/u, y) }
    evalQuinticSplines<6> (ylow, yupp, y,  fl, fu, f1l, f1u, f2l, f2u,
            /*output*/ F, der? dF : NULL, der2? d2F : NULL);
    // compute and output requested values and derivatives
    evalQuinticSplines<1> (xlow, xupp, x,  &F[0], &F[1], &F[2], &F[3], &F[4], &F[5],
            /*output*/ z, z_x, z_xx);
    if(z_y || z_xy)
        evalQuinticSplines<1> (xlow, xupp, x,  &dF[0], &dF[1], &dF[2], &dF[3], &dF[4], &dF[5],
            /*output*/ z_y, z_xy, NULL);
    if(z_yy)
        evalQuinticSplines<1> (xlow, xupp, x,  &d2F[0], &d2F[1], &d2F[2], &d2F[3], &d2F[4], &d2F[5],
>>>>>>> 66b38dcf
            /*output*/ z_yy, NULL, NULL);
}


// ------- Interpolation in 3d ------- //

LinearInterpolator3d::LinearInterpolator3d(const std::vector<double>& xnodes,
    const std::vector<double>& ynodes, const std::vector<double>& znodes,
    const std::vector<double>& fvalues) :
    xval(xnodes), yval(ynodes), zval(znodes), fval(fvalues)
{
    const int nx = xval.size(), ny = yval.size(), nz = zval.size();
    const unsigned int nval = nx*ny*nz;   // total number of nodes in the 3d grid
    if(nx < 2 || ny < 2 || nz < 2 || fvalues.size() != nval)
        throw std::invalid_argument("LinearInterpolator3d: invalid grid sizes");
}

double LinearInterpolator3d::value(double x, double y, double z) const
{
    const int
    nx = xval.size(),
    ny = yval.size(),
    nz = zval.size(),
    // indices of grid cell in x, y and z
    xi = binSearch(x, &xval.front(), nx),
    yi = binSearch(y, &yval.front(), ny),
    zi = binSearch(z, &zval.front(), nz),
    il = (xi * ny + yi) * nz + zi,
    iu = il + ny * nz;
    if(xi<0 || xi>=nx || yi<0 || yi>=ny || zi<0 || zi>=nz)
        return NAN;
    const double
    // relative positions within the grid cell [0:1], in units of grid cell size
    offx = (x - xval[xi]) / (xval[xi+1] - xval[xi]),
    offy = (y - yval[yi]) / (yval[yi+1] - yval[yi]),
    offz = (z - zval[zi]) / (zval[zi+1] - zval[zi]),
    // values of function at 8 corners
    flll = fval[il],          // xlow,ylow,zlow
    fllu = fval[il + 1],      // xlow,ylow,zupp
    flul = fval[il + nz],     // xlow,yupp,zlow
    fluu = fval[il + nz + 1], // xlow,yupp,zupp
    full = fval[iu],          // xupp,ylow,zlow
    fulu = fval[iu + 1],      // xupp,ylow,zupp
    fuul = fval[iu + nz],     // xupp,yupp,zlow
    fuuu = fval[iu + nz + 1]; // xupp,yupp,zupp
    return
        ( (1-offy) * ( (1-offz) * flll + offz * fllu ) +
             offy  * ( (1-offz) * flul + offz * fluu ) ) * (1-offx) +
        ( (1-offy) * ( (1-offz) * full + offz * fulu ) +
             offy  * ( (1-offz) * fuul + offz * fuuu ) ) * offx;
}


CubicSpline3d::CubicSpline3d(const std::vector<double>& xnodes, const std::vector<double>& ynodes,
    const std::vector<double>& znodes, const std::vector<double>& fvalues) :
    xval(xnodes), yval(ynodes), zval(znodes)
{
    const int nx = xval.size(), ny = yval.size(), nz = zval.size();
    const unsigned int nval = nx*ny*nz,   // total number of nodes in the 3d grid
        nampl = (nx+2)*(ny+2)*(nz+2);     // or the number of amplitudes of B-splines
    if(nx < 2 || ny < 2 || nz < 2 ||
        !(fvalues.size() == nval || fvalues.size() == nampl) )
        throw std::invalid_argument("CubicSpline3d: invalid grid sizes");
    fval.resize(nval);
    fx  .resize(nval);
    fy  .resize(nval);
    fz  .resize(nval);
    fxy .resize(nval);
    fxz .resize(nval);
    fyz .resize(nval);
    fxyz.resize(nval);

    if(fvalues.size() == nampl) {
        // assume that the input array contained amplitudes of a 3d cubic B-spline
        const std::vector<double>* nodes[3] = {&xval, &yval, &zval};
        Matrix<double> values[3], derivs[3];
        std::vector<int> leftInd[3];
        // collect the values and derivs of all basis functions at each grid node in each dimension
        for(int d=0; d<3; d++) {
            unsigned int Ngrid = nodes[d]->size();
            values[d] = math::Matrix<double>(Ngrid, 4);
            derivs[d] = math::Matrix<double>(Ngrid, 4);
            leftInd[d].resize(Ngrid);
            const double* arr = &(nodes[d]->front());
            for(unsigned int n=0; n<Ngrid; n++) {
                leftInd[d][n] = bsplineValues<3>(arr[n], arr, Ngrid, &values[d](n, 0));
                bsplineDerivs<3,1>(arr[n], arr, Ngrid, &derivs[d](n, 0));
            }
        }
        for(int xi=0; xi<nx; xi++)
            for(int yi=0; yi<ny; yi++)
                for(int zi=0; zi<nz; zi++) {
                    int K = (xi * ny + yi) * nz + zi;
                    for(int i=0; i<=3; i++)
                        for(int j=0; j<=3; j++)
                            for(int k=0; k<=3; k++) {
                                double a = fvalues[ ((i+leftInd[0][xi]) * (ny+2) + j+leftInd[1][yi]) *
                                    (nz+2) + k+leftInd[2][zi] ];
                                fval[K] += a * values[0](xi,i) * values[1](yi,j) * values[2](zi,k);
                                fx  [K] += a * derivs[0](xi,i) * values[1](yi,j) * values[2](zi,k);
                                fy  [K] += a * values[0](xi,i) * derivs[1](yi,j) * values[2](zi,k);
                                fz  [K] += a * values[0](xi,i) * values[1](yi,j) * derivs[2](zi,k);
                                fxy [K] += a * derivs[0](xi,i) * derivs[1](yi,j) * values[2](zi,k);
                                fxz [K] += a * derivs[0](xi,i) * values[1](yi,j) * derivs[2](zi,k);
                                fyz [K] += a * values[0](xi,i) * derivs[1](yi,j) * derivs[2](zi,k);
                                fxyz[K] += a * derivs[0](xi,i) * derivs[1](yi,j) * derivs[2](zi,k);
                            }
                }
        return;
    }

    // otherwise the input array contains the values of function at 3d grid nodes
    fval = fvalues;

    std::vector<double> tmpx(nx), tmpy(ny), tmpz(nz), tmpxy(nx), tmpxz(nx), tmpyz, tmpxyz;
    // step 1. construct splines from function values and store the first derivatives at grid nodes
    // a. for each y_j,z_k construct cubic splines for f(x, y_j, z_k) in x and store df/fx
    for(int j=0; j<ny; j++)
        for(int k=0; k<nz; k++) {
            for(int i=0; i<nx; i++)
                tmpx[i] = fval[ (i*ny + j) * nz + k ];
            CubicSpline splx(xval, tmpx);
            for(int i=0; i<nx; i++)
                splx.evalDeriv(xval[i], NULL, &fx[ (i*ny + j) * nz + k ]);
        }
    // b. for each x_i,z_k construct cubic splines for f(x_i, y, z_k) in y and store df/fy
    for(int i=0; i<nx; i++)
        for(int k=0; k<nz; k++) {
            for(int j=0; j<ny; j++)
                tmpy[j] = fval[ (i*ny + j) * nz + k ];
            CubicSpline sply(yval, tmpy);
            for(int j=0; j<ny; j++)
                sply.evalDeriv(yval[j], NULL, &fy[ (i*ny + j) * nz + k ]);
        }
    // c. for each x_i,y_j construct cubic splines for f(x_i, y_j, z) in z and store df/fz
    for(int i=0; i<nx; i++)
        for(int j=0; j<ny; j++) {
            tmpz.assign(fval.begin() + (i*ny + j) * nz, fval.begin() + (i*ny + j+1) * nz);
            CubicSpline splz(zval, tmpz);
            for(int k=0; k<nz; k++)
                splz.evalDeriv(zval[k], NULL, &fz[ (i*ny + j) * nz + k ]);
        }

    // step 2. construct splines from first derivatives and store mixed second derivatives at grid nodes
    // a,b:  compute d2f/dxdy, d2f/dxdz
    for(int j=0; j<ny; j++)
        for(int k=0; k<nz; k++) {
            for(int i=0; i<nx; i++) {
                tmpxy[i] = fy[ (i*ny + j) * nz + k ];
                tmpxz[i] = fz[ (i*ny + j) * nz + k ];
            }
            CubicSpline splxy(xval, tmpxy);
            CubicSpline splxz(xval, tmpxz);
            for(int i=0; i<nx; i++) {
                splxy.evalDeriv(xval[i], NULL, &fxy[ (i*ny + j) * nz + k ]);
                splxz.evalDeriv(xval[i], NULL, &fxz[ (i*ny + j) * nz + k ]);
            }
        }
    // 2c:  compute d2f/dydz  and  step 3: compute d3f/dxdydz
    for(int i=0; i<nx; i++)
        for(int j=0; j<ny; j++) {
            tmpyz.assign (fy .begin() + (i*ny + j) * nz, fy .begin() + (i*ny + j+1) * nz);
            tmpxyz.assign(fxy.begin() + (i*ny + j) * nz, fxy.begin() + (i*ny + j+1) * nz);
            CubicSpline splyz (zval, tmpyz);
            CubicSpline splxyz(zval, tmpxyz);
            for(int k=0; k<nz; k++) {
                splyz .evalDeriv(zval[k], NULL, &fyz [ (i*ny + j) * nz + k ]);
                splxyz.evalDeriv(zval[k], NULL, &fxyz[ (i*ny + j) * nz + k ]);
            }
        }
}

double CubicSpline3d::value(double x, double y, double z) const
{
    const int
    nx = xval.size(),
    ny = yval.size(),
    nz = zval.size(),
    // indices of grid cell in x, y and z
    xi = binSearch(x, &xval.front(), nx),
    yi = binSearch(y, &yval.front(), ny),
    zi = binSearch(z, &zval.front(), nz);
    if(xi<0 || xi>=nx || yi<0 || yi>=ny || zi<0 || zi>=nz)
        return NAN;
    const int
<<<<<<< HEAD
    // indices in flattened 3d arrays: 
=======
    // indices in flattened 3d arrays:
>>>>>>> 66b38dcf
    illl = (xi * ny + yi) * nz + zi, // xlow,ylow,zlow
    illu = illl + 1,                 // xlow,ylow,zupp
    ilul = illl + nz,                // xlow,yupp,zlow
    iluu = ilul + 1,                 // xlow,yupp,zupp
    iull = illl + ny * nz,           // xupp,ylow,zlow
    iulu = iull + 1,                 // xupp,ylow,zupp
    iuul = iull + nz,                // xupp,yupp,zlow
    iuuu = iuul + 1;                 // xupp,yupp,zupp
    const double
    // coordinates of corner points
    xlow = xval[xi],
    xupp = xval[xi+1],
    ylow = yval[yi],
    yupp = yval[yi+1],
    zlow = zval[zi],
    zupp = zval[zi+1],
    // 1st stage: interpolate along x axis to obtain  f, f_y, f_z, f_yz  at four corners of the y-z cell
    fl [16] = { fval[illl], fval[illu], fz  [illl], fz  [illu],
                fval[ilul], fval[iluu], fz  [ilul], fz  [iluu],
                fy  [illl], fy  [illu], fyz [illl], fyz [illu],
                fy  [ilul], fy  [iluu], fyz [ilul], fyz [iluu] },
    fu [16] = { fval[iull], fval[iulu], fz  [iull], fz  [iulu],
                fval[iuul], fval[iuuu], fz  [iuul], fz  [iuuu],
                fy  [iull], fy  [iulu], fyz [iull], fyz [iulu],
                fy  [iuul], fy  [iuuu], fyz [iuul], fyz [iuuu] },
    fxl[16] = { fx  [illl], fx  [illu], fxz [illl], fxz [illu],
                fx  [ilul], fx  [iluu], fxz [ilul], fxz [iluu],
                fxy [illl], fxy [illu], fxyz[illl], fxyz[illu],
                fxy [ilul], fxy [iluu], fxyz[ilul], fxyz[iluu] },
    fxu[16] = { fx  [iull], fx  [iulu], fxz [iull], fxz [iulu],
                fx  [iuul], fx  [iuuu], fxz [iuul], fxz [iuuu],
                fxy [iull], fxy [iulu], fxyz[iull], fxyz[iulu],
                fxy [iuul], fxy [iuuu], fxyz[iuul], fxyz[iuuu] };
    double F[16];
    evalHermiteSplines<16>(xlow, xupp, x, fl, fu, fxl, fxu, /*output*/ F, NULL, NULL);
    // 2nd stage: interpolate along y axis to obtain f(x,y,zlow), f(x,y,zupp), fz(x,y,zlow), fz(x,y,zupp)
    double FF[4];
    evalHermiteSplines<4> (ylow, yupp, y, F+0,  F+4,  F+8,  F+12, /*output*/ FF, NULL, NULL);
    // 3rd stage: interpolate along z axis
    double val;
    evalHermiteSplines<1> (zlow, zupp, z, FF+0, FF+1, FF+2, FF+3, /*output*/ &val, NULL, NULL);
    return val;
}


// ------ 3d B-spline interpolator ------ //

template<int N>
BsplineInterpolator3d<N>::BsplineInterpolator3d(
    const std::vector<double>& xgrid, const std::vector<double>& ygrid, const std::vector<double>& zgrid) :
    xnodes(xgrid), ynodes(ygrid), znodes(zgrid),
    numComp(indComp(xnodes.size()+N-2, ynodes.size()+N-2, znodes.size()+N-2)+1)
{
    if(xnodes.size()<2 || ynodes.size()<2 || znodes.size()<2)
        throw std::invalid_argument("BsplineInterpolator3d: number of nodes is too small");
    bool monotonic = true;
    for(unsigned int i=1; i<xnodes.size(); i++)
        monotonic &= xnodes[i-1] < xnodes[i];
    for(unsigned int i=1; i<ynodes.size(); i++)
        monotonic &= ynodes[i-1] < ynodes[i];
    for(unsigned int i=1; i<znodes.size(); i++)
        monotonic &= znodes[i-1] < znodes[i];
    if(!monotonic)
        throw std::invalid_argument("BsplineInterpolator3d: grid nodes must be sorted in ascending order");
}

template<int N>
void BsplineInterpolator3d<N>::nonzeroComponents(const double point[3],
    unsigned int leftIndices[3], double values[]) const
{
    double weights[3][N+1];
    for(int d=0; d<3; d++) {
        const std::vector<double>& nodes = d==0? xnodes : d==1? ynodes : znodes;
        leftIndices[d] = bsplineValues<N>(point[d], &nodes[0], nodes.size(), weights[d]);
    }
    for(int i=0; i<=N; i++)
        for(int j=0; j<=N; j++)
            for(int k=0; k<=N; k++)
                values[(i * (N+1) + j) * (N+1) + k] = weights[0][i] * weights[1][j] * weights[2][k];
}

template<int N>
double BsplineInterpolator3d<N>::interpolate(
    const double point[3], const std::vector<double> &amplitudes) const
{
    if(amplitudes.size() != numComp)
        throw std::range_error("BsplineInterpolator3d: invalid size of amplitudes array");
    double weights[(N+1)*(N+1)*(N+1)];
    unsigned int leftInd[3];
    nonzeroComponents(point, leftInd, weights);
    double val=0;
    for(int i=0; i<=N; i++)
        for(int j=0; j<=N; j++)
            for(int k=0; k<=N; k++)
                val += weights[ (i * (N+1) + j) * (N+1) + k ] *
                    amplitudes[ indComp(i+leftInd[0], j+leftInd[1], k+leftInd[2]) ];
    return val;
}

template<int N>
void BsplineInterpolator3d<N>::eval(const double point[3], double values[]) const
{
    unsigned int leftInd[3];
    double weights[(N+1)*(N+1)*(N+1)];
    nonzeroComponents(point, leftInd, weights);
    std::fill(values, values+numComp, 0);
    for(int i=0; i<=N; i++)
        for(int j=0; j<=N; j++)
            for(int k=0; k<=N; k++)
                values[ indComp(i+leftInd[0], j+leftInd[1], k+leftInd[2]) ] =
                    weights[(i * (N+1) + j) * (N+1) + k];
}

template<int N>
double BsplineInterpolator3d<N>::valueOfComponent(const double point[3], unsigned int indComp) const
{
    if(indComp>=numComp)
        throw std::range_error("BsplineInterpolator3d: component index out of range");
    unsigned int leftInd[3], indices[3];
    double weights[(N+1)*(N+1)*(N+1)];
    nonzeroComponents(point, leftInd, weights);
    decomposeIndComp(indComp, indices);
    if( indices[0]>=leftInd[0] && indices[0]<=leftInd[0]+N &&
        indices[1]>=leftInd[1] && indices[1]<=leftInd[1]+N &&
        indices[2]>=leftInd[2] && indices[2]<=leftInd[2]+N )
        return weights[ ((indices[0]-leftInd[0]) * (N+1)
                         +indices[1]-leftInd[1]) * (N+1) + indices[2]-leftInd[2] ];
    else
        return 0;
}

template<int N>
void BsplineInterpolator3d<N>::nonzeroDomain(unsigned int indComp,
    double xlower[3], double xupper[3]) const
{
    if(indComp>=numComp)
        throw std::range_error("BsplineInterpolator3d: component index out of range");
    unsigned int indices[3];
    decomposeIndComp(indComp, indices);
    for(int d=0; d<3; d++) {
        const std::vector<double>& nodes = d==0? xnodes : d==1? ynodes : znodes;
        xlower[d] = nodes[ indices[d]<N ? 0 : indices[d]-N ];
        xupper[d] = nodes[ std::min<unsigned int>(indices[d]+1, nodes.size()-1) ];
    }
}

template<int N>
SpMatrix<double> BsplineInterpolator3d<N>::computeRoughnessPenaltyMatrix() const
{
    std::vector<Triplet> values;      // elements of sparse matrix will be accumulated here
    Matrix<double>
    X0(computeOverlapMatrix<N,0>(xnodes)),  // matrices of products of 1d basis functions or derivs
    X1(computeOverlapMatrix<N,1>(xnodes)),
    X2(computeOverlapMatrix<N,2>(xnodes)),
    Y0(computeOverlapMatrix<N,0>(ynodes)),
    Y1(computeOverlapMatrix<N,1>(ynodes)),
    Y2(computeOverlapMatrix<N,2>(ynodes)),
    Z0(computeOverlapMatrix<N,0>(znodes)),
    Z1(computeOverlapMatrix<N,1>(znodes)),
    Z2(computeOverlapMatrix<N,2>(znodes));
    for(unsigned int index1=0; index1<numComp; index1++) {
        unsigned int ind[3];
        decomposeIndComp(index1, ind);
        // use the fact that in each dimension, the overlap matrix elements are zero if
        // |rowIndex-colIndex| > N (i.e. it is a band matrix with width 2N+1).
        unsigned int
        imin = ind[0]<N ? 0 : ind[0]-N,
        jmin = ind[1]<N ? 0 : ind[1]-N,
        kmin = ind[2]<N ? 0 : ind[2]-N,
        imax = std::min<unsigned int>(ind[0]+N+1, xnodes.size()+N-1),
        jmax = std::min<unsigned int>(ind[1]+N+1, ynodes.size()+N-1),
        kmax = std::min<unsigned int>(ind[2]+N+1, znodes.size()+N-1);
        for(unsigned int i=imin; i<imax; i++) {
            for(unsigned int j=jmin; j<jmax; j++) {
                for(unsigned int k=kmin; k<kmax; k++) {
                    unsigned int index2 = indComp(i, j, k);
                    if(index2>index1)
                        continue;  // will initialize from a symmetric element
                    double val =
                        X2(ind[0], i) * Y0(ind[1], j) * Z0(ind[2], k) +
<<<<<<< HEAD
                        X0(ind[0], i) * Y2(ind[1], j) * Z0(ind[2], k) + 
                        X0(ind[0], i) * Y0(ind[1], j) * Z2(ind[2], k) + 
=======
                        X0(ind[0], i) * Y2(ind[1], j) * Z0(ind[2], k) +
                        X0(ind[0], i) * Y0(ind[1], j) * Z2(ind[2], k) +
>>>>>>> 66b38dcf
                        X1(ind[0], i) * Y1(ind[1], j) * Z0(ind[2], k) * 2 +
                        X0(ind[0], i) * Y1(ind[1], j) * Z1(ind[2], k) * 2 +
                        X1(ind[0], i) * Y0(ind[1], j) * Z1(ind[2], k) * 2;
                    values.push_back(Triplet(index1, index2, val));
                    if(index1!=index2)
                        values.push_back(Triplet(index2, index1, val));
                }
            }
        }
    }
    return SpMatrix<double>(numComp, numComp, values);
}

template<int N>
std::vector<double> createBsplineInterpolator3dArray(const IFunctionNdim& F,
    const std::vector<double>& xnodes,
    const std::vector<double>& ynodes,
    const std::vector<double>& znodes)
{
    if(F.numVars() != 3 || F.numValues() != 1)
        throw std::invalid_argument(
            "createBsplineInterpolator3dArray: input function must have numVars=3, numValues=1");
    BsplineInterpolator3d<N> interp(xnodes, ynodes, znodes);
<<<<<<< HEAD
    
=======

>>>>>>> 66b38dcf
    // collect the function values at all nodes of 3d grid
    std::vector<double> fncvalues(interp.numValues());
    double point[3];
    for(unsigned int i=0; i<xnodes.size(); i++) {
        point[0] = xnodes[i];
        for(unsigned int j=0; j<ynodes.size(); j++) {
            point[1] = ynodes[j];
            for(unsigned int k=0; k<znodes.size(); k++) {
                point[2] = znodes[k];
                unsigned int index = interp.indComp(i, j, k);
                F.eval(point, &fncvalues[index]);
            }
        }
    }
    if(N==1)
        // in this case no further action is necessary: the values of function at grid nodes
        // are identical to the amplitudes used in the interpolation
        return fncvalues;

    // the matrix of values of basis functions at grid nodes (could be *BIG*, although it is sparse)
    std::vector<Triplet> values;  // elements of sparse matrix will be accumulated here
    const std::vector<double>* nodes[3] = {&xnodes, &ynodes, &znodes};
    // values of 1d B-splines at each grid node in each of the three dimensions, or -
    // for the last two rows in each matrix - 2nd derivatives of B-splines at the first/last grid nodes
    Matrix<double> weights[3];
    // indices of first non-trivial B-spline functions at each grid node in each dimension
    std::vector<int> leftInd[3];

    // collect the values of all basis functions at each grid node in each dimension
    for(int d=0; d<3; d++) {
        unsigned int Ngrid = nodes[d]->size();
        weights[d]=math::Matrix<double>(Ngrid+N-1, N+1);
        leftInd[d].resize(Ngrid+N-1);
        const double* arr = &(nodes[d]->front());
        for(unsigned int n=0; n<Ngrid; n++)
            leftInd[d][n] = bsplineValues<N>(arr[n], arr, Ngrid, &weights[d](n, 0));
        // collect 2nd derivatives at the endpoints
        leftInd[d][Ngrid]   = bsplineDerivs<N,2>(arr[0],       arr, Ngrid, &weights[d](Ngrid,   0));
        leftInd[d][Ngrid+1] = bsplineDerivs<N,2>(arr[Ngrid-1], arr, Ngrid, &weights[d](Ngrid+1, 0));
    }
    // each row of the matrix corresponds to the value of source function at a given grid point,
    // or to its the second derivative at the endpoints of grid which is assumed to be zero
    // (i.e. natural cubic spline boundary condition);
    // each column corresponds to the weights of each element of amplitudes array,
    // which is formed as a product of non-zero 1d basis functions in three dimensions,
    // or their 2nd derivs at extra endpoint nodes
    for(unsigned int i=0; i<xnodes.size()+N-1; i++) {
        for(unsigned int j=0; j<ynodes.size()+N-1; j++) {
            for(unsigned int k=0; k<znodes.size()+N-1; k++) {
                unsigned int indRow = interp.indComp(i, j, k);
                for(int ti=0; ti<=N; ti++) {
                    for(int tj=0; tj<=N; tj++) {
                        for(int tk=0; tk<=N; tk++) {
                            unsigned int indCol = interp.indComp(
                                ti + leftInd[0][i], tj + leftInd[1][j], tk + leftInd[2][k]);
<<<<<<< HEAD
                            values.push_back(Triplet(indRow, indCol, 
=======
                            values.push_back(Triplet(indRow, indCol,
>>>>>>> 66b38dcf
                                weights[0](i, ti) * weights[1](j, tj) * weights[2](k, tk)));
                        }
                    }
                }
            }
        }
    }

    // solve the linear system (could take *LONG* )
    return LUDecomp(SpMatrix<double>(interp.numValues(), interp.numValues(), values)).solve(fncvalues);
}

template<int N>
std::vector<double> createBsplineInterpolator3dArrayFromSamples(
    const Matrix<double>& points, const std::vector<double>& pointWeights,
    const std::vector<double>& /*xnodes*/,
    const std::vector<double>& /*ynodes*/,
    const std::vector<double>& /*znodes*/)
{
    if(points.rows() != pointWeights.size() || points.cols() != 3)
        throw std::invalid_argument(
            "createBsplineInterpolator3dArrayFromSamples: invalid size of input arrays");
    throw std::runtime_error("createBsplineInterpolator3dArrayFromSamples NOT IMPLEMENTED");
}

// force the template instantiations to compile
template class BsplineInterpolator3d<1>;
template class BsplineInterpolator3d<3>;

template std::vector<double> createBsplineInterpolator3dArray<1>(const IFunctionNdim& F,
    const std::vector<double>& xnodes,
    const std::vector<double>& ynodes,
    const std::vector<double>& znodes);
template std::vector<double> createBsplineInterpolator3dArray<3>(const IFunctionNdim& F,
    const std::vector<double>& xnodes,
    const std::vector<double>& ynodes,
    const std::vector<double>& znodes);
template std::vector<double> createBsplineInterpolator3dArrayFromSamples<1>(
    const Matrix<double>& points, const std::vector<double>& pointWeights,
    const std::vector<double>& xnodes,
    const std::vector<double>& ynodes,
    const std::vector<double>& znodes);
template std::vector<double> createBsplineInterpolator3dArrayFromSamples<3>(
    const Matrix<double>& points, const std::vector<double>& pointWeights,
    const std::vector<double>& xnodes,
    const std::vector<double>& ynodes,
    const std::vector<double>& znodes);


//-------------- PENALIZED SPLINE APPROXIMATION ---------------//

/// Implementation of penalized spline approximation
class SplineApproxImpl {
    const std::vector<double> knots;   ///< b-spline knots  X[k], k=0..numKnots-1
    const std::vector<double> xvalues; ///< x[i], i=0..numDataPoints-1
    const unsigned int numKnots;       ///< number of X[k] knots in the fitting spline;
    ///< the number of basis functions is  numBasisFnc = numKnots+2
    const unsigned int numDataPoints;  ///< number of x[i],y[i] pairs (original data)

    /// sparse matrix  C  containing the values of each basis function at each data point:
    /// (size: numDataPoints rows, numBasisFnc columns, with only 4 nonzero values in each row)
    SpMatrix<double> CMatrix;

    /// in the non-singular case, the matrix A = C^T C  of the system of normal equations is formed,
    /// and the lower triangular matrix L contains its Cholesky decomposition (size: numBasisFnc^2)
    Matrix<double> LMatrix;

    /// matrix "M" is the transformed version of roughness matrix R, which contains
    /// integrals of product of second derivatives of basis functions (size: numBasisFnc^2)
    Matrix<double> MMatrix;

    /// part of the decomposition of the matrix M (size: numBasisFnc)
    std::vector<double> singValues;

public:
    /// Auxiliary data used in the fitting process, pre-initialized for each set of data points `y`
    /// (these data cannot be members of the class, since they are not constant)
    struct FitData {
        std::vector<double> zRHS;  ///< C^T y, right hand side of the system of normal equations
        std::vector<double> MTz;   ///< the product  M^T z
        double ynorm2;             ///< the squared norm of vector y
    };

    /** Prepare internal tables for fitting the data points at the given set of x-coordinates
        and the given array of knots which determine the basis functions */
    SplineApproxImpl(const std::vector<double> &knots, const std::vector<double> &xvalues);

    /** find the amplitudes of basis functions that provide the best fit to the data points `y`
        for the given value of smoothing parameter `lambda`, determined indirectly by EDF.
        \param[in]  yvalues  are the data values corresponding to x-coordinates
        that were provided to the constructor;
        \param[in]  EDF>=0  is the equivalent number of degrees of freedom (2<=EDF<=numBasisFnc);
        \param[out] ampl  will contain the computed amplitudes of basis functions;
        \param[out] RSS  will contain the residual sum of squared differences between data and appxox;
    */
    void solveForAmplitudesWithEDF(const std::vector<double> &yvalues, double EDF,
        std::vector<double> &ampl, double &RSS) const;

    /** find the amplitudes of basis functions that provide the best fit to the data points `y`
        with the Akaike information criterion (AIC) being offset by deltaAIC from its minimum value
        (the latter corresponding to the case of optimal smoothing).
        \param[in]  yvalues  are the data values;
        \param[in]  deltaAIC is the offset of AIC (0 means the optimally smoothed spline);
        \param[out] ampl  will contain the computed amplitudes of basis functions;
        \param[out] RSS,EDF  same as in the previous function;
    */
    void solveForAmplitudesWithAIC(const std::vector<double> &yvalues, double deltaAIC,
        std::vector<double> &ampl, double &RSS, double &EDF) const;

    /** Obtain the best-fit solution for the given value of smoothing parameter lambda
        (this method is called repeatedly in the process of finding the optimal value of lambda).
        \param[in]  fitData contains the pre-initialized auxiliary arrays constructed by `initFit()`;
        \param[in]  lambda is the smoothing parameter;
        \param[out] ampl  will contain the computed amplitudes of basis functions;
        \param[out] RSS,EDF  same as in the previous function;
        \return  the value of AIC (Akaike information criterion) corresponding to these RSS and EDF
    */
    double computeAmplitudes(const FitData &fitData, double lambda,
        std::vector<double> &ampl, double &RSS, double &EDF) const;

private:
    /** Initialize temporary arrays used in the fitting process for the provided data vector y,
        in the case that the normal equations are not singular.
        \param[in]  yvalues is the vector of data values `y` at each data point;
        \returns    the data structure used by other methods later in the fitting process
    */
    FitData initFit(const std::vector<double> &yvalues) const;
};

namespace{
// compute the number of equivalent degrees of freedom
static double computeEDF(const std::vector<double>& singValues, double lambda)
{
    if(!isFinite(lambda))  // infinite smoothing leads to a straight line (2 d.o.f)
        return 2;
    else if(lambda==0)     // no smoothing means the number of d.o.f. equal to the number of basis fncs
        return singValues.size()*1.;
    else {
        double EDF = 0;
        for(unsigned int c=0; c<singValues.size(); c++)
            EDF += 1 / (1 + lambda * singValues[c]);
        return EDF;
    }
}
//-------- helper classes for root-finders -------//
class SplineEDFRootFinder: public IFunctionNoDeriv {
    const std::vector<double>& singValues;
    double targetEDF;
public:
    SplineEDFRootFinder(const std::vector<double>& _singValues, double _targetEDF) :
        singValues(_singValues), targetEDF(_targetEDF) {}
    virtual double value(double lambda) const {
        return computeEDF(singValues, lambda) - targetEDF;
    }
};

class SplineAICRootFinder: public IFunctionNoDeriv {
    const SplineApproxImpl& impl; ///< the fitting interface
    const SplineApproxImpl::FitData& fitData; ///< data for the fitting procedure
    const double targetAIC;       ///< target value of AIC for root-finder
public:
    SplineAICRootFinder(const SplineApproxImpl& _impl,
        const SplineApproxImpl::FitData& _fitData, double _targetAIC) :
        impl(_impl), fitData(_fitData), targetAIC(_targetAIC) {};
    virtual double value(double lambda) const {
        std::vector<double> ampl;
        double RSS, EDF;
        double AIC = impl.computeAmplitudes(fitData, lambda, ampl, RSS, EDF);
        return AIC - targetAIC;
    }
};
}  // internal namespace

SplineApproxImpl::SplineApproxImpl(const std::vector<double> &_knots, const std::vector<double> &_xvalues) :
    knots(_knots), xvalues(_xvalues),
    numKnots(_knots.size()), numDataPoints(_xvalues.size())
{
    for(unsigned int k=1; k<numKnots; k++)
        if(knots[k]<=knots[k-1])
            throw std::invalid_argument("SplineApprox: knots must be in ascending order");

    // compute the roughness matrix R (integrals over products of second derivatives of basis functions)
    Matrix<double> RMatrix(computeOverlapMatrix<3,2>(knots));

    // initialize b-spline matrix C
    std::vector<Triplet> Cvalues;
    Cvalues.reserve(numDataPoints * 4);
    for(unsigned int i=0; i<numDataPoints; i++) {
        // for each input point, at most 4 basis functions are non-zero, starting from index 'ind'
        double B[4];
        unsigned int ind = bsplineValuesExtrapolated<3>(xvalues[i], &knots.front(), numKnots, B);
        assert(ind<=numKnots-2);
        // store non-zero elements of the matrix
        for(int k=0; k<4; k++)
            Cvalues.push_back(Triplet(i, k+ind, B[k]));
    }
    CMatrix = SpMatrix<double>(numDataPoints, numKnots+2, Cvalues);
    Cvalues.clear();

    SpMatrix<double> SpA(numKnots+2, numKnots+2);  // temporary sparse matrix containing A = C^T C
    blas_dgemm(CblasTrans, CblasNoTrans, 1, CMatrix, CMatrix, 0, SpA);
    Matrix<double> AMatrix(SpA);  // convert to a dense matrix

    // to prevent a failure of Cholesky decomposition in the case if A is not positive definite,
    // we add a small multiple of R to A (following the recommendation in Ruppert,Wand&Carroll)
    blas_daxpy(1e-10, RMatrix, AMatrix);  // TODO: make it scale-invariant (proportional to norm(A)?)

    // pre-compute matrix L which is the Cholesky decomposition of matrix of normal equations A
    CholeskyDecomp CholA(AMatrix);
    LMatrix = CholA.L();

    // transform the roughness matrix R into a more suitable form M+singValues:
    // obtain Q = L^{-1} R L^{-T}, where R is the roughness penalty matrix (replace R by Q)
    blas_dtrsm(CblasLeft, CblasLower, CblasNoTrans, CblasNonUnit, 1, LMatrix, RMatrix);
    blas_dtrsm(CblasRight, CblasLower,  CblasTrans, CblasNonUnit, 1, LMatrix, RMatrix);

    // decompose this Q via singular value decomposition: Q = U * diag(S) * V^T
    SVDecomp SVD(RMatrix);
    singValues = SVD.S();       // vector of singular values of matrix Q:
    singValues[numKnots] = 0;   // the smallest two singular values must be zero;
    singValues[numKnots+1] = 0; // set it explicitly to avoid roundoff error

    // precompute M = L^{-T} U  which is used in computing amplitudes of basis functions.
    MMatrix = SVD.U();
    blas_dtrsm(CblasLeft, CblasLower, CblasTrans, CblasNonUnit, 1, LMatrix, MMatrix);
    // now M is finally in place, and the amplitudes for any lambda are given by
    // w = M (I + lambda * diag(singValues))^{-1} M^T  z
}

// initialize the temporary arrays used in the fitting process
SplineApproxImpl::FitData SplineApproxImpl::initFit(const std::vector<double> &yvalues) const
{
<<<<<<< HEAD
    if(yvalues.size() != numDataPoints) 
=======
    if(yvalues.size() != numDataPoints)
>>>>>>> 66b38dcf
        throw std::invalid_argument("SplineApprox: input array sizes do not match");
    FitData fitData;
    fitData.ynorm2  = blas_ddot(yvalues, yvalues);
    fitData.zRHS.resize(numKnots+2);
    fitData.MTz. resize(numKnots+2);
    blas_dgemv(CblasTrans, 1, CMatrix, yvalues, 0, fitData.zRHS);     // precompute z = C^T y
    blas_dgemv(CblasTrans, 1, MMatrix, fitData.zRHS, 0, fitData.MTz); // precompute M^T z
    return fitData;
}

// obtain solution of linear system for the given smoothing parameter,
// using the pre-computed matrix M^T z, where z = C^T y is the rhs of the system of normal equations;
// output the amplitudes of basis functions and other relevant quantities (RSS, EDF); return AIC
double SplineApproxImpl::computeAmplitudes(const FitData &fitData, double lambda,
    std::vector<double> &ampl, double &RSS, double &EDF) const
{
    std::vector<double> tempv(numKnots+2);
    for(unsigned int p=0; p<numKnots+2; p++) {
        double sv = singValues[p];
        tempv[p]  = fitData.MTz[p] / (1 + (sv>0 ? sv*lambda : 0));
    }
    ampl.resize(numKnots+2);
    blas_dgemv(CblasNoTrans, 1, MMatrix, tempv, 0, ampl);
    // compute the residual sum of squares (note: may be prone to cancellation errors?)
    tempv = ampl;
    blas_dtrmv(CblasLower, CblasTrans, CblasNonUnit, LMatrix, tempv); // tempv = L^T w
    double wTz = blas_ddot(ampl, fitData.zRHS);
    RSS = (fitData.ynorm2 - 2*wTz + blas_ddot(tempv, tempv));
    EDF = computeEDF(singValues, lambda);  // equivalent degrees of freedom
    return log(RSS) + 2*EDF / (numDataPoints-EDF-1);  // AIC
}

void SplineApproxImpl::solveForAmplitudesWithEDF(const std::vector<double> &yvalues, double EDF,
    std::vector<double> &ampl, double &RSS) const
{
    if(EDF==0)
        EDF = numKnots+2;
    else if(EDF<2 || EDF>numKnots+2)
        throw std::invalid_argument("SplineApprox: incorrect number of equivalent degrees of freedom");
    double lambda = findRoot(SplineEDFRootFinder(singValues, EDF), 0, INFINITY, 1e-6);
    computeAmplitudes(initFit(yvalues), lambda, ampl, RSS, EDF);
}

void SplineApproxImpl::solveForAmplitudesWithAIC(const std::vector<double> &yvalues, double deltaAIC,
    std::vector<double> &ampl, double &RSS, double &EDF) const
{
    double lambda=0;
    FitData fitData = initFit(yvalues);
    if(deltaAIC < 0)
        throw std::invalid_argument("SplineApprox: deltaAIC must be non-negative");
    if(deltaAIC == 0) {  // find the value of lambda corresponding to the optimal fit
        lambda = findMin(SplineAICRootFinder(*this, fitData, 0),
            0, INFINITY, NAN /*no initial guess*/, 1e-6);
        if(lambda!=lambda)
            lambda = 0;  // no smoothing in case of weird problems
    } else {  // find an oversmoothed solution
        // the reference value of AIC at lambda=0 (NOT the value that minimizes AIC, but very close to it)
        double AIC0 = computeAmplitudes(fitData, 0, ampl, RSS, EDF);
        // find the value of lambda so that AIC is larger than the reference value by the required amount
        lambda = findRoot(SplineAICRootFinder(*this, fitData, AIC0 + deltaAIC),
            0, INFINITY, 1e-6);
        if(!isFinite(lambda))   // root does not exist, i.e. AIC is everywhere lower than target value
            lambda = INFINITY;  // basically means fitting with a linear regression
    }
    // compute the amplitudes for the final value of lambda
    computeAmplitudes(fitData, lambda, ampl, RSS, EDF);
}

//----------- DRIVER CLASS FOR PENALIZED SPLINE APPROXIMATION ------------//

SplineApprox::SplineApprox(const std::vector<double> &grid, const std::vector<double> &xvalues)
{
    impl = new SplineApproxImpl(grid, xvalues);
}

SplineApprox::~SplineApprox()
{
    delete impl;
}

std::vector<double> SplineApprox::fit(
    const std::vector<double> &yvalues, const double edf,
    double *rms) const
{
    std::vector<double> ampl;
    double RSS;
    impl->solveForAmplitudesWithEDF(yvalues, edf, ampl, RSS);
    if(rms)
        *rms = sqrt(RSS / yvalues.size());
    return ampl;
}

std::vector<double> SplineApprox::fitOversmooth(
    const std::vector<double> &yvalues, const double deltaAIC,
    double *rms, double* edf) const
{
    std::vector<double> ampl;
    double RSS, EDF;
    impl->solveForAmplitudesWithAIC(yvalues, deltaAIC, ampl, RSS, EDF);
    if(rms)
        *rms = sqrt(RSS / yvalues.size());
    if(edf)
        *edf = EDF;
    return ampl;
}


//------------ LOG-SPLINE DENSITY ESTIMATOR ------------//
namespace {

/** Data for SplineLogDensity fitting procedure that is changing during the fit */
struct SplineLogFitParams {
    std::vector<double> ampl; ///< array of amplitudes used to start the multidimensional minimizer
    double lambda;            ///< smoothing parameter
    double targetLogL;        ///< target value of likelihood for the case with smoothing
    double best;              ///< highest cross-validation score or smallest offset from root
    double gradNorm;          ///< normalization factor for determining the root-finder tolerance
    SplineLogFitParams() : lambda(0), targetLogL(0), best(-INFINITY), gradNorm(0) {}
};

/** The engine of log-spline density estimator relies on the maximization of log-likelihood
    of input samples by varying the parameters of the estimator.

    Let  x_i, w_i; i=0..N_{data}-1  be the coordinates and weights of samples drawn from
    an unknown density distribution that we wish to estimate by constructing a function P(x).
    The total weight of all samples is M = \sum_{i=0}^{N_{data}-1} w_i  (does not need to be unity),
    and we stipulate that  \int P(x) dx = M.

    The logarithm of estimated density P(x) is represented as
    \ln P(x) = \sum_{k=0}^{N_{basis}-1}  A_k B_k(x) - \ln G_0 + \ln M = Q(x) - \ln G_0 + \ln M,
    where  A_k  are the amplitudes -- free parameters that are adjusted during the fit,
    B_k(x)  are basis functions (B-splines of degree N defined by grid nodes),
    Q(x) = \sum_k  A_k B_k(x)  is the weighted sum of basis function, and
    G_0  = \int \exp[Q(x)] dx  is the normalization constant determined from the condition
    that the integral of P(x) over the entire domain equals to M.
    If we shift the entire weighted sum of basis functions Q(x) up or down by a constant,
    this will have no effect on P(x), because this shift will be counterbalanced by G_0.
    Therefore, there is an extra gauge freedom of choosing {A_k};
    we elimitate it by fixing the amplitude of the last B-spline to zero: A_{N_{basis}-1} = 0.
    In the end, there are N_{ampl} = N_{basis}-1 free parameters that are adjusted during the fit.

    The total likelihood of the model given the amplitudes {A_k} is
    \ln L = \sum_{i=0}^{N_{data}-1}  w_i  \ln P(x_i)
          = \sum_{i=0}^{N_{data}-1}  w_i (\sum_{k=0}^{N_{ampl}-1} A_k B_k(x_i) - \ln G_0 + \ln M)
          = \sum_{k=0}^{N_{ampl}-1}  A_k  L_k  - M \ln G_0({A_k})  + M \ln M,
    where  L_k = \sum_{i=0}^{N_{data}-1} w_i B_k(x_i)  is an array of 'basis likelihoods'
    that is computed from input samples only once at the beginning of the fitting procedure.

    Additionally, we may impose a penalty for unsmoothness of the estimated P(x), by adding a term
    -\lambda \int (\ln P(x)'')^2 dx  into the above expression.
    Here lambda>=0 is the smoothing parameter, and the integral of squared second derivative
    of the sum of B-splines is expressed as a quadratic form in amplitudes:
    \sum_k \sum_l  A_k A_l R_{kl} ,  where R_{kl} = \int B_k''(x) B_l''(x) dx
    is the 'roughhness matrix', again pre-computed at the beginning of the fitting procedure.
    This addition decreases the overall likelihood, but makes the estimated ln P(x) more smooth.
    To find the suitable value of lambda, we use the following consideration:
    if P(x) were the true density distribution, then the likelihood of the finite number of samples
    is a random quantity with mean E and rms scatter D.
    We can tolerate the decrease in the likelihood by an amount comparable to D,
    if this makes the estimate more smooth.
    Therefore, we first find the values of amplitudes that maximize the likelihood without smoothing,
    and then determine the value of lambda that decreases log L by the prescribed amount.
    The mean and rms scatter of ln L are given (for equal-weight samples) by
    E   = \int P(x) \ln P(x) dx
        = M (G_1 + \ln M - \ln G_0),
    D   = \sqrt{ M \int P(x) [\ln P(x)]^2 dx  -  E^2 } / \sqrt{N_{data}}
        = M \sqrt{ G_2/G_0 - (G_1/G_0)^2 } / \sqrt{N_{data}} ,  where we defined
    G_d = \int \exp[Q(x)] [Q(x)]^d dx  for d=0,1,2.

    We minimize  -log(L)  by varying the amplitudes A_k (for a fixed value of lambda),
    using a nonlinear multidimensional root-finder with derivatives to locate the point
    where d log(L) / d A_k = 0 for all A_k.
    This class implements the interface needed for `findRootNdimDeriv()`: computation of
    gradient and hessian of log(L) w.r.t. each of the free parameters A_k, k=0..N_{ampl}-1.
*/
template<int N>
class SplineLogDensityFitter: public IFunctionNdimDeriv {
public:
    SplineLogDensityFitter(
        const std::vector<double>& xvalues, const std::vector<double>& weights,
        const std::vector<double>& grid, FitOptions options,
        SplineLogFitParams& params);

    /** Return the array of properly normalized amplitudes, such that the integral of
        P(x) over the entire domain is equal to the sum of sample weights M.
    */
    std::vector<double> getNormalizedAmplitudes(const std::vector<double>& ampl) const;

    /** Compute the expected rms scatter in log-likelihood for a density function defined
        by the given amplitudes, for the given number of samples */
    double logLrms(const std::vector<double>& ampl) const;

    /** Compute the log-likelihood of the data given the amplitudes.
        \param[in]  ampl  is the array of amplitudes A_k, k=0..numAmpl-1.
        \return     \ln L = \sum_k A_k V_k - M \ln G_0({A_k}) + M \ln M ,  where
        G_0 is the normalization constant that depends on all A_k,
        V_k is the pre-computed array Vbasis.
    */
    double logL(const std::vector<double>& ampl) const;

    /** Compute the cross-validation likelihood of the data given the amplitudes.
        \param[in]  ampl  is the array of amplitudes.
        \return     \ln L_CV = \ln L - tr(H^{-1} B^T B) + (d \ln G_0 / d A) H^{-1} W.
    */
    double logLcv(const std::vector<double>& ampl) const;

private:
    /** Compute the gradient and hessian of the full log-likelihood function
        (including the roughness penalty) multiplied by a constant:
        \ln L_full = \ln L - \lambda \sum_k \sum_l A_k A_l R_{kl},
        where \ln L is defined in logL(),  R_{kl} is the pre-computed roughnessMatrix,
        and lambda is taken from an external SplineLogFitParams variable.
        This routine is used in the nonlinear root-finder to determine the values of A_k
        that correspond to grad=0.
        \param[in]  ampl  is the array of amplitudes A_k that are varied during the fit;
        \param[out] grad  = (-1/M) d \ln L / d A_k;
        \param[out] hess  = (-1/M) d^2 \ln L / d A_k d A_l.
    */
    virtual void evalDeriv(const double ampl[], double grad[], double hess[]) const;
    virtual unsigned int numVars() const { return numAmpl; }
    virtual unsigned int numValues() const { return numAmpl; }

    /** Compute the values and derivatives of  G_d = \int \exp(Q(x)) [Q(x)]^d  dx,  where
        Q(x) = \sum_{k=0}^{N_{ampl}-1}  A_k B_k(x)  is the weighted sum of basis functions,
        B_k(x) are basis functions (B-splines of degree N defined by the grid nodes),
        and the integral is taken over the finite or (semi-) infinite interval,
        depending on the boolean constants leftInfinite, rightInfinite
        (if any of them is false, the corresponding boundary is the left/right-most grid point,
        otherwise it is +-infinity).
        \param[in]  ampl  is the array of A_k.
        \param[out] deriv if not NULL, will contain the derivatives of  \ln(G_0) w.r.t. A_k;
        \param[out] deriv2 if not NULL, will contain the second derivatives:
        d^2 \ln G_0 / d A_k d A_l.
        \param[out] GdG0  if not NULL, will contain  G_1/G_0  and  G_2/G_0.
        \return     \ln G_0.
    */
    double logG(const double ampl[], double deriv[]=NULL, double deriv2[]=NULL, double GdG0[]=NULL) const;

    const std::vector<double> grid;   ///< grid nodes that define the B-splines
    const unsigned int numNodes;      ///< shortcut for grid.size()
    const unsigned int numBasisFnc;   ///< shortcut for the number of B-splines (numNodes+N-1)
    const unsigned int numAmpl;       ///< the number of amplitudes that may be varied (numBasisFnc-1)
    const unsigned int numData;       ///< number of sample points
    const FitOptions options;         ///< whether the definition interval extends to +-inf
    static const int GL_ORDER = 8;    ///< order of GL quadrature for computing the normalization
    double GLnodes[GL_ORDER], GLweights[GL_ORDER];  ///< nodes and weights of GL quadrature
    std::vector<double> Vbasis;       ///< basis likelihoods: V_k = \sum_i w_i B_k(x_i)
<<<<<<< HEAD
    std::vector<double> Wbasis;       ///< W_k = \sum_i w_i^2 B_k(x_i) 
=======
    std::vector<double> Wbasis;       ///< W_k = \sum_i w_i^2 B_k(x_i)
>>>>>>> 66b38dcf
    Matrix<double> BTBmatrix;         ///< matrix B^T B, where B_{ik} = w_i B_k(x_i)
    double sumWeights;                ///< sum of weights of input points (M)
    Matrix<double> roughnessMatrix;   ///< roughness penalty matrix - integrals of B_k''(x) B_l''(x)
    SplineLogFitParams& params;       ///< external parameters that may be changed during the fit
};

template<int N>
SplineLogDensityFitter<N>::SplineLogDensityFitter(
    const std::vector<double>& _grid,
    const std::vector<double>& xvalues,
    const std::vector<double>& weights,
    FitOptions _options,
    SplineLogFitParams& _params) :
    grid(_grid),
    numNodes(grid.size()),
    numBasisFnc(numNodes + N - 1),
    numAmpl(numBasisFnc - 1),
    numData(xvalues.size()),
    options(_options),
    params(_params)
{
    if(numData <= 0)
        throw std::invalid_argument("splineLogDensity: no data");
    if(numData != weights.size())
        throw std::invalid_argument("splineLogDensity: sizes of input arrays are not equal");
    if(numNodes<2)
        throw std::invalid_argument("splineLogDensity: grid size should be at least 2");
    for(unsigned int k=1; k<numNodes; k++)
        if(grid[k-1] >= grid[k])
            throw std::invalid_argument("splineLogDensity: grid nodes are not monotonic");
    prepareIntegrationTableGL(0, 1, GL_ORDER, GLnodes, GLweights);

    // prepare the roughness penalty matrix
    // (integrals over products of certain derivatives of basis functions)
    if((options & FO_PENALTY_3RD_DERIV) == FO_PENALTY_3RD_DERIV)
        roughnessMatrix = computeOverlapMatrix<N,3>(grid);
    else
        roughnessMatrix = computeOverlapMatrix<N,2>(grid);

    // prepare the log-likelihoods of each basis fnc and other useful arrays
    Vbasis.assign(numBasisFnc, 0);
    Wbasis.assign(numAmpl, 0);
    std::vector<Triplet> Bvalues;
    Bvalues.reserve(numData * (N+1));
    sumWeights = 0;
    double minWeight = INFINITY;
    double avgx = 0, avgx2 = 0;
    for(unsigned int p=0; p<numData; p++) {
        if(weights[p] < 0)
            throw std::invalid_argument("splineLogDensity: sample weights may not be negative");
        if(weights[p] == 0)
            continue;
        // if the interval is (semi-)finite, samples beyond its boundaries are ignored
        if( (xvalues[p] < grid[0]          && (options & FO_INFINITE_LEFT)  != FO_INFINITE_LEFT) ||
            (xvalues[p] > grid[numNodes-1] && (options & FO_INFINITE_RIGHT) != FO_INFINITE_RIGHT) )
            continue;
        double Bspl[N+1];
        int ind = bsplineValuesExtrapolated<N>(xvalues[p], &grid[0], numNodes, Bspl);
        for(unsigned int b=0; b<=N; b++) {
            Vbasis[b+ind] += weights[p] * Bspl[b];
            if(b+ind<numAmpl) {
                Wbasis[b+ind] += pow_2(weights[p]) * Bspl[b];
                Bvalues.push_back(Triplet(p, b+ind, weights[p] * Bspl[b]));
            }
        }
        sumWeights += weights[p];
        minWeight = fmin(minWeight, weights[p]);
        avgx += weights[p] * xvalues[p];
        avgx2+= weights[p] * pow_2(xvalues[p]);
    }
<<<<<<< HEAD
    // sanity check    
=======
    // sanity check
>>>>>>> 66b38dcf
    if(sumWeights==0)
        throw std::invalid_argument("splineLogDensity: sum of sample weights should be positive");

    // sanity check: all of basis functions must have a contribution from sample points,
    // otherwise the problem is singular and the max-likelihood solution is unattainable
    bool isSingular = false;
    for(unsigned int k=0; k<numBasisFnc; k++) {
        isSingular |= Vbasis[k]==0;
        params.gradNorm = fmax(params.gradNorm, fabs(Vbasis[k]));
    }
    if(isSingular) {
        // add fake contributions to all basis functions that would have arisen from
        // a uniformly distributed minWeight over each grid segment
        minWeight *= 1. / (numNodes-1);
        for(unsigned int j=0; j<numNodes-1; j++) {
            for(int s=0; s<GL_ORDER; s++) {
                double x = grid[j] + GLnodes[s] * (grid[j+1]-grid[j]);
                double Bspl[N+1];
                int ind = bsplineValues<N>(x, &grid[0], numNodes, Bspl);
                for(unsigned int b=0; b<=N; b++)
                    Vbasis[b+ind] += minWeight * Bspl[b] * GLweights[s];
            }
            sumWeights += minWeight;
        }
    }
    // chop off the last basis function whose amplitude is not varied in the fitting procedure
    Vbasis.resize(numAmpl);

    // compute B^T B that is used in cross-validation
    SpMatrix<double> Bmatrix(numData, numAmpl, Bvalues);
    SpMatrix<double> SpBTB(numAmpl, numAmpl);  // temporary sparse matrix containing B^T B
    blas_dgemm(CblasTrans, CblasNoTrans, 1, Bmatrix, Bmatrix, 0, SpBTB);
    BTBmatrix = Matrix<double>(SpBTB);   // convert to a dense matrix

    // compute the mean and dispersion of input samples
    avgx /= sumWeights;
    avgx2/= sumWeights;
    double dispx = fmax(avgx2 - pow_2(avgx), 0.01 * pow_2(grid.back()-grid.front()));
    avgx  = fmin(fmax(avgx, grid.front()), grid.back());
    // assign the initial guess for amplitudes using a Gaussian density distribution
    params.ampl.assign(numBasisFnc, 0);
    for(int k=0; k<(int)numBasisFnc; k++) {
        double xnode = grid[ std::min<int>(numNodes-1, std::max(0, k-N/2)) ];
        params.ampl[k] = -pow_2(xnode-avgx) / 2 / dispx;
    }
    // make sure that we start with a density that is declining when extrapolated
    if((options & FO_INFINITE_LEFT) == FO_INFINITE_LEFT)
        params.ampl[0] = fmin(params.ampl[0], params.ampl[1] - (grid[1]-grid[0]));
    if((options & FO_INFINITE_RIGHT) == FO_INFINITE_RIGHT)
        params.ampl[numBasisFnc-1] = fmin(params.ampl[numBasisFnc-1],
            params.ampl[numBasisFnc-2] - (grid[numNodes-1]-grid[numNodes-2]));

    // now shift all amplitudes by the value of the rightmost one, which is always kept equal to zero
    for(unsigned int k=0; k<numAmpl; k++)
        params.ampl[k] -= params.ampl.back();
    // and eliminate the last one, since it does not take part in the fitting process
    params.ampl.pop_back();
}

template<int N>
std::vector<double> SplineLogDensityFitter<N>::getNormalizedAmplitudes(
    const std::vector<double>& ampl) const
{
    assert(ampl.size() == numAmpl);
    std::vector<double> result(numBasisFnc);
    double C = log(sumWeights) - logG(&ampl[0]);
    for(unsigned int n=0; n<numBasisFnc; n++)
        result[n] = (n<numAmpl ? ampl[n] : 0) + C;
    return result;
}

template<int N>
double SplineLogDensityFitter<N>::logLrms(const std::vector<double>& ampl) const
{
    assert(ampl.size() == numAmpl);
    double GdG0[2];
    logG(&ampl[0], NULL, NULL, GdG0);
    double rms = sumWeights * sqrt((GdG0[1] - pow_2(GdG0[0])) / numData);
    if(utils::verbosityLevel >= utils::VL_VERBOSE) {
        double avg = sumWeights * (GdG0[0] + log(sumWeights) - logG(&ampl[0]));
        utils::msg(utils::VL_VERBOSE, "splineLogDensity",
            "Expected log L="+utils::toString(avg)+" +- "+utils::toString(rms));
    }
    return rms;
}

template<int N>
double SplineLogDensityFitter<N>::logL(const std::vector<double>& ampl) const
{
    assert(ampl.size() == numAmpl);
    double val = sumWeights * (log(sumWeights) - logG(&ampl[0]));
    for(unsigned int k=0; k<numAmpl; k++)
        val += Vbasis[k] * ampl[k];
    return val;
}

template<int N>
double SplineLogDensityFitter<N>::logLcv(const std::vector<double>& ampl) const
{
    assert(ampl.size() == numAmpl);
    std::vector<double> grad(numAmpl);
    Matrix<double> hess(numAmpl, numAmpl);
    double val = sumWeights * (log(sumWeights) - logG(&ampl[0], &grad[0], hess.data()));
    for(unsigned int k=0; k<numAmpl; k++) {
        val += Vbasis[k] * ampl[k];
        for(unsigned int l=0; l<numAmpl; l++) {
            hess(k, l) = sumWeights * hess(k, l) + 2 * params.lambda * roughnessMatrix(k, l);
        }
    }
    try{
        CholeskyDecomp hessdec(hess);
        Matrix<double> hessL(hessdec.L()), tmpmat(BTBmatrix);
        // tmpmat = H^{-1} (B^T B)
        blas_dtrsm(CblasLeft, CblasLower, CblasNoTrans, CblasNonUnit, 1, hessL, tmpmat);
        blas_dtrsm(CblasLeft, CblasLower, CblasTrans,   CblasNonUnit, 1, hessL, tmpmat);
        double add = 0;
        for(unsigned int k=0; k<numAmpl; k++) {
            add -= tmpmat(k, k);  // trace of H^{-1} B^T B
        }
        std::vector<double> Hm1W = hessdec.solve(Wbasis);  // H^{-1} W
        add += blas_ddot(grad, Hm1W);  // dG/dA H^{-1} W
        // don't allow the cross-validation likelihood to be higher than log L itself
        val += fmin(add, 0);  // (this shouldn't occur under normal circumstances)
    }
    catch(std::exception&) {  // may happen if the fit did not converge, i.e. gradient != 0
        utils::msg(utils::VL_WARNING, "splineLogDensity",
            "Hessian is not positive-definite");
        val -= 1e10;   // this will never be a good fit
    }
    return val;
}

template<int N>
void SplineLogDensityFitter<N>::evalDeriv(const double ampl[], double deriv[], double deriv2[]) const
{
    logG(ampl, deriv, deriv2);
    if(deriv!=NULL) {  // (-1/M)  d (log L) / d A_k
        for(unsigned int k=0; k<numAmpl; k++) {
            deriv[k] -= Vbasis[k] / sumWeights;
        }
    }
    // roughness penalty (taking into account symmetry and sparseness of the matrix)
    if(params.lambda!=0) {
        for(unsigned int k=0; k<numAmpl; k++) {
            for(unsigned int l=k; l<std::min(numAmpl, k+N+1); l++) {
                double v = 2 * roughnessMatrix(k, l) * params.lambda / sumWeights;
                if(deriv2!=NULL) {
                    deriv2[k * numAmpl + l] += v;
                    if(k!=l)
                        deriv2[l * numAmpl + k] += v;
                }
                if(deriv!=NULL) {
                    deriv[k] += v * ampl[l];
                    if(k!=l)
                        deriv[l] += v * ampl[k];
                }
            }
        }
    }
}

template<int N>
double SplineLogDensityFitter<N>::logG(
    const double ampl[], double deriv_arg[], double deriv2[], double GdG0[]) const
{
    std::vector<double> deriv_tmp;
    double* deriv = deriv_arg;
    if(deriv_arg==NULL && deriv2!=NULL) {  // need a temporary workspace for the gradient vector
        deriv_tmp.resize(numAmpl);
        deriv = &deriv_tmp.front();
    }
    // accumulator for the integral  G_d = \int \exp( Q(x) ) [Q(x)]^d  dx,
    // where  Q = \sum_k  A_k B_k(x),  and d ranges from 0 to 2
    double integral[3] = {0};
    // accumulator for d G_0 / d A_k
    if(deriv)
        std::fill(deriv, deriv+numAmpl, 0);
    // accumulator for d^2 G_0 / d A_k d A_l
    if(deriv2)
        std::fill(deriv2, deriv2+pow_2(numAmpl), 0);
    // determine the constant offset needed to keep the magnitude in a reasonable range
    double offset = 0;
    for(unsigned int k=0; k<numAmpl; k++)
        offset = fmax(offset, ampl[k]);

    // loop over grid segments...
    for(unsigned int k=0; k<numNodes-1; k++) {
        double segwidth = grid[k+1] - grid[k];
        // ...and over sub-nodes of Gauss-Legendre quadrature rule within each grid segment
        for(int s=0; s<GL_ORDER; s++) {
            double x = grid[k] + GLnodes[s] * segwidth;
            double Bspl[N+1];
            // obtain the values of all nontrivial basis function at this point,
            // and the index of the first of these functions.
            int ind = bsplineValues<N>(x, &grid[0], numNodes, Bspl);
            // sum the contributions to Q(x) from each basis function,
<<<<<<< HEAD
            // weighted with the provided amplitudes; 
=======
            // weighted with the provided amplitudes;
>>>>>>> 66b38dcf
            // here we substitute zero in place of the last (numBasisFnc-1)'th amplitude.
            double Q = 0;
            for(unsigned int b=0; b<=N && b+ind<numAmpl; b++) {
                Q += Bspl[b] * ampl[b+ind];
            }
            // the contribution of this point to the integral is weighted according to the GL quadrature;
            // the value of integrand is exp(Q) * Q^d,
            // but to avoid possible overflows, we instead compute  exp(Q-offset) Q^d.
            double val = GLweights[s] * segwidth * exp(Q-offset);
            for(int d=0; d<=2; d++)
                integral[d] += val * powInt(Q, d);
            // contribution of this point to the integral of derivatives is further multiplied
            // by the value of each basis function at this point.
            if(deriv) {
                for(unsigned int b=0; b<=N && b+ind<numAmpl; b++)
                    deriv[b+ind] += val * Bspl[b];
            }
            // and contribution to the integral of second derivatives is multiplied
            // by the product of two basis functions
            if(deriv2) {
                for(unsigned int b=0; b<=N && b+ind<numAmpl; b++)
                    for(unsigned int c=0; c<=N && c+ind<numAmpl; c++)
                        deriv2[(b+ind) * numAmpl + c+ind] += val * Bspl[b] * Bspl[c];
            }
        }
    }

    // if the interval is (semi-)infinite, need to add contributions from the tails beyond the grid
    bool   infinite[2] = {(options & FO_INFINITE_LEFT)  == FO_INFINITE_LEFT,
                          (options & FO_INFINITE_RIGHT) == FO_INFINITE_RIGHT};
    double endpoint[2] = {grid[0], grid[numNodes-1]};
    double signder [2] = {+1, -1};
    for(int p=0; p<2; p++) {
        if(!infinite[p])
            continue;
        double Bspl[N+1], Bder[N+1];
        int ind = bsplineValues<N>(endpoint[p], &grid[0], numNodes, Bspl);
        bsplineDerivs<N,1>(endpoint[p], &grid[0], numNodes, Bder);
        double Q = 0, Qder = 0;
        for(unsigned int b=0; b<=N && b+ind<numAmpl; b++) {
            Q    += Bspl[b] * ampl[b+ind];
            Qder += Bder[b] * ampl[b+ind];
        }
<<<<<<< HEAD
        if(signder[p] * Qder <= 0) {  
=======
        if(signder[p] * Qder <= 0) {
>>>>>>> 66b38dcf
            // the extrapolated function rises as x-> -inf, so the integral does not exist
            if(deriv)
                deriv[0] = INFINITY;
            if(deriv2)
                deriv2[0] = INFINITY;
            return INFINITY;
        }
        double val = signder[p] * exp(Q-offset) / Qder;
        integral[0] += val;
        integral[1] += val * (Q-1);
        integral[2] += val * (pow_2(Q-1)+1);
        if(deriv) {
            for(unsigned int b=0; b<=N && b+ind<numAmpl; b++)
                deriv[b+ind] += val * (Bspl[b] - Bder[b] / Qder);
        }
        if(deriv2) {
            for(unsigned int b=0; b<=N && b+ind<numAmpl; b++)
                for(unsigned int c=0; c<=N && c+ind<numAmpl; c++)
                    deriv2[(b+ind) * numAmpl + c+ind] +=
                        val * ( Bspl[b] * Bspl[c] -
                        (Bspl[b] * Bder[c] + Bspl[c] * Bder[b]) / Qder +
                        2 * Bder[b] * Bder[c] / pow_2(Qder) );
        }
    }

    // output the log-derivative: d (ln G_0) / d A_k = (d G_0 / d A_k) / G_0
    if(deriv) {
        for(unsigned int k=0; k<numAmpl; k++)
            deriv[k] /= integral[0];
    }
    // d^2 (ln G_0) / d A_k d A_l = d^2 G_0 / d A_k d A_l - (d ln G_0 / d A_k) (d ln G_0 / d A_l)
    if(deriv2) {
        for(unsigned int kl=0; kl<pow_2(numAmpl); kl++)
            deriv2[kl] = deriv2[kl] / integral[0] - deriv[kl / numAmpl] * deriv[kl % numAmpl];
    }
    // if necessary, return G_d/G_0, d=1,2
    if(GdG0) {
        GdG0[0] = integral[1] / integral[0];
        GdG0[1] = integral[2] / integral[0];
    }
    // put back the offset in the logarithm of the computed value of G_0
    return log(integral[0]) + offset;
}


/** Class for performing the search of the smoothing parameter lambda that meets some goal.
    There are two regimes:
    1) find the maximum of cross-validation score (used with one-dimensional findMin routine);
    2) search for lambda that yields the required value of log-likelihood (if params.targetLogL != 0).
    In either case, we find the best-fit amplitudes of basis functions for the current choice of lambda,
    and then if the fit converged and the goal is closer (i.e. the cross-validation score is higher
    or the difference between logL and targetLogL is smaller than any previous value),
    we also update the best-fit amplitudes in params.ampl, so that on the next iteration the search
    would start from a better initial point. This also improves the robustness of the entire procedure.
*/
template<int N>
class SplineLogDensityLambdaFinder: public IFunctionNoDeriv {
public:
    SplineLogDensityLambdaFinder(const SplineLogDensityFitter<N>& _fitter, SplineLogFitParams& _params) :
        fitter(_fitter), params(_params) {}
private:
    virtual double value(const double scaledLambda) const
    {
        bool useCV = params.targetLogL==0;   // whether we are in the minimizer or root-finder mode
        params.lambda = exp( 1 / scaledLambda - 1 / (1-scaledLambda) );
        std::vector<double> result(params.ampl);
        int numIter   = findRootNdimDeriv(fitter, &params.ampl[0],
            1e-8*params.gradNorm, 100, &result[0]);
        double logL   = fitter.logL(result);
        double logLcv = fitter.logLcv(result);
        bool converged= numIter>0;  // check for convergence (numIter positive)
        if(utils::verbosityLevel >= utils::VL_VERBOSE) {
            utils::msg(utils::VL_VERBOSE, "splineLogDensity",
                "lambda="+utils::toString(params.lambda)+", #iter="+utils::toString(numIter)+
                ", logL= "+utils::toString(logL)+", CV="+utils::toString(logLcv)+
                (!converged ? " did not converge" : params.best < logLcv ? " improved" : ""));
        }
        if(useCV) {  // we are searching for the highest cross-validation score
            if( params.best < logLcv && converged)
            {   // update the best-fit params and the starting point for fitting
                params.best = logLcv;
                params.ampl = result;
            }
            return -logLcv;
        } else {  // we are searching for the target value of logL
            double difference = params.targetLogL - logL;
            if(fabs(difference) < params.best && converged) {
                params.best = fabs(difference);
                params.ampl = result;
            }
            return difference;
        }
    }
    const SplineLogDensityFitter<N>& fitter;
    SplineLogFitParams& params;
};
}  // internal namespace

template<int N>
std::vector<double> splineLogDensity(const std::vector<double> &grid,
    const std::vector<double> &xvalues, const std::vector<double> &weights,
    FitOptions options, double smoothing)
{
    SplineLogFitParams params;
    const SplineLogDensityFitter<N> fitter(grid, xvalues,
        weights.empty()? std::vector<double>(xvalues.size(), 1./xvalues.size()) : weights,
        options, params);
    if(N==1) { // find the best-fit amplitudes without any smoothing
        std::vector<double> result(params.ampl);
        int numIter = findRootNdimDeriv(fitter, &params.ampl[0], 1e-8*params.gradNorm, 100, &result[0]);
        if(numIter>0)  // check for convergence
            params.ampl = result;
<<<<<<< HEAD
        utils::msg(utils::VL_VERBOSE, "splineLogDensity", 
=======
        utils::msg(utils::VL_VERBOSE, "splineLogDensity",
>>>>>>> 66b38dcf
            "#iter="+utils::toString(numIter)+", logL="+utils::toString(fitter.logL(result))+
            ", CV="+utils::toString(fitter.logLcv(result))+(numIter<=0 ? " did not converge" : ""));
    } else {
        // Find the value of lambda and corresponding amplitudes that maximize the cross-validation score.
        // Normally lambda is a small number ( << 1), but it ranges from 0 to infinity,
        // so the root-finder uses a scaling transformation, such that scaledLambda=1
        // corresponds to lambda=0 and scaledLambda=0 -- to lambda=infinity.
        // However, we don't use the entire interval from 0 to infinity, to avoid singularities:
        const double MINSCALEDLAMBDA = 0.12422966;  // corresponds to lambda = 1000, rather arbitrary
        const double MAXSCALEDLAMBDA = 0.971884607; // corresponds to lambda = 1e-15
        // Since the minimizer first computes the function at the left endpoint of the interval
        // and then at the right endpoint, this leads to first performing an oversmoothed fit
        // (large lambda), which should yield a reasonable 'gaussian' first approximation,
        // then a fit with almost no smoothing, which starts with an already more reasonable
        // initial guess and thus has a better chance to converge.
        const SplineLogDensityLambdaFinder<N> finder(fitter, params);
        findMin(finder, MINSCALEDLAMBDA, MAXSCALEDLAMBDA, NAN, 1e-4);
        if(smoothing>0) {
            // target value of log-likelihood is allowed to be worse than
            // the best value for the case of no smoothing by an amount
            // that is proportional to the expected rms variation of logL
            params.best = smoothing * fitter.logLrms(params.ampl);
            params.targetLogL = fitter.logL(params.ampl) - params.best;
            findRoot(finder, MINSCALEDLAMBDA, MAXSCALEDLAMBDA, 1e-4);
        }
    }
    return fitter.getNormalizedAmplitudes(params.ampl);
}

// force the template instantiations to compile
template std::vector<double> splineLogDensity<1>(
    const std::vector<double>&, const std::vector<double>&, const std::vector<double>&, FitOptions, double);
template std::vector<double> splineLogDensity<3>(
    const std::vector<double>&, const std::vector<double>&, const std::vector<double>&, FitOptions, double);

//------------ GENERATION OF UNEQUALLY SPACED GRIDS ------------//

std::vector<double> createUniformGrid(unsigned int nnodes, double xmin, double xmax)
{
    if(nnodes<2 || xmax<=xmin)
        throw std::invalid_argument("Invalid parameters for grid creation");
    std::vector<double> grid(nnodes);
    for(unsigned int k=1; k<nnodes-1; k++)
        grid[k] = (xmin * (nnodes-1-k) + xmax * k) / (nnodes-1);
    grid.front() = xmin;
    grid.back()  = xmax;
    return grid;
}

std::vector<double> createExpGrid(unsigned int nnodes, double xmin, double xmax)
{
    if(nnodes<2 || xmin<=0 || xmax<=xmin)
        throw std::invalid_argument("Invalid parameters for grid creation");
    double logmin = log(xmin), logmax = log(xmax);
    std::vector<double> grid(nnodes);
    grid.front() = xmin;
    grid.back()  = xmax;
    for(unsigned int k=1; k<nnodes-1; k++)
        grid[k] = exp(logmin + k*(logmax-logmin)/(nnodes-1));
    return grid;
}

// Creation of grid with cells increasing first near-linearly, then near-exponentially
class GridSpacingFinder: public IFunctionNoDeriv {
public:
    GridSpacingFinder(double _dynrange, int _nnodes) : dynrange(_dynrange), nnodes(_nnodes) {};
    virtual double value(const double A) const {
        return (A==0) ? nnodes-dynrange :
            (exp(A*nnodes)-1)/(exp(A)-1) - dynrange;
    }
private:
    double dynrange;
    int nnodes;
};

std::vector<double> createNonuniformGrid(unsigned int nnodes, double xmin, double xmax, bool zeroelem)
{   // create grid so that x_k = B*(exp(A*k)-1)
    if(nnodes<2 || xmin<=0 || xmax<=xmin)
        throw std::invalid_argument("Invalid parameters for grid creation");
    double A, B, dynrange=xmax/xmin;
    std::vector<double> grid(nnodes);
    int indexstart=zeroelem?1:0;
    if(zeroelem) {
        grid[0] = 0;
        nnodes--;
    }
    if(fcmp(static_cast<double>(nnodes), dynrange, 1e-6)==0) { // no need for non-uniform grid
        for(unsigned int i=0; i<nnodes; i++)
            grid[i+indexstart] = xmin+(xmax-xmin)*i/(nnodes-1);
        return grid;
    }
    // solve for A:  dynrange = (exp(A*nnodes)-1)/(exp(A)-1)
    GridSpacingFinder F(dynrange, nnodes);
    // first localize the root coarsely, to avoid overflows in root solver
    double Amin=0, Amax=0;
    double step=1;
    while(step>10./nnodes)
        step/=2;
    if(dynrange>nnodes) {
        while(Amax<10 && F(Amax)<=0)
            Amax+=step;
        Amin = Amax-step;
    } else {
        while(Amin>-10 && F(Amin)>=0)
            Amin-=step;
        Amax = Amin+step;
    }
    A = findRoot(F, Amin, Amax, 1e-4);
    B = xmin / (exp(A)-1);
    for(unsigned int i=0; i<nnodes; i++)
        grid[i+indexstart] = B*(exp(A*(i+1))-1);
    grid[nnodes-1+indexstart] = xmax;
    return grid;
}

/// creation of a grid with minimum guaranteed number of input points per bin
static void makegrid(std::vector<double>::iterator begin, std::vector<double>::iterator end,
    double startval, double endval)
{
    double step=(endval-startval)/(end-begin-1);
    while(begin!=end){
        *begin=startval;
        startval+=step;
        ++begin;
    }
    *(end-1)=endval;  // exact value
}

<<<<<<< HEAD
std::vector<double> createAlmostUniformGrid(unsigned int gridsize, 
=======
std::vector<double> createAlmostUniformGrid(unsigned int gridsize,
>>>>>>> 66b38dcf
    const std::vector<double> &srcpoints_unsorted, unsigned int minbin)
{
    if(srcpoints_unsorted.size()==0)
        throw std::invalid_argument("Error in creating a grid: input points array is empty");
    if(gridsize < 2 || (gridsize-1)*minbin > srcpoints_unsorted.size())
        throw std::invalid_argument("Invalid grid size");
    std::vector<double> srcpoints(srcpoints_unsorted);
    std::sort(srcpoints.begin(), srcpoints.end());
    std::vector<double> grid(gridsize);
    std::vector<double>::iterator gridbegin=grid.begin(), gridend=grid.end();
    std::vector<double>::const_iterator srcbegin=srcpoints.begin(), srcend=srcpoints.end();
    std::vector<double>::const_iterator srciter;
    std::vector<double>::iterator griditer;
    bool ok=true, directionBackward=false;
    int numChangesDirection=0;
    do{
        makegrid(gridbegin, gridend, *srcbegin, *(srcend-1));
        ok=true;
        // find the index of bin with the largest number of points
        int largestbin=-1;
        unsigned int maxptperbin=0;
        for(srciter=srcbegin, griditer=gridbegin; griditer!=gridend-1; ++griditer) {
            unsigned int ptperbin=0;
<<<<<<< HEAD
            while(srciter+ptperbin!=srcend && *(srciter+ptperbin) < *(griditer+1)) 
=======
            while(srciter+ptperbin!=srcend && *(srciter+ptperbin) < *(griditer+1))
>>>>>>> 66b38dcf
                ++ptperbin;
            if(ptperbin>maxptperbin) {
                maxptperbin=ptperbin;
                largestbin=griditer-grid.begin();
            }
            srciter+=ptperbin;
        }
        // check that all bins contain at least minbin srcpoints
        if(!directionBackward) {  // forward scan
            srciter = srcbegin;
            griditer = gridbegin;
            while(ok && griditer!=gridend-1) {
                unsigned int ptperbin=0;
                while(srciter+ptperbin!=srcend && *(srciter+ptperbin) < *(griditer+1))
                    ptperbin++;
                if(ptperbin>=minbin)  // ok, move to the next one
                {
                    ++griditer;
                    srciter+=ptperbin;
                } else {  // assign minbin points and decrease the available grid interval from the front
                    if(griditer-grid.begin() < largestbin) {
                        // bad bin is closer to the grid front; move gridbegin forward
                        while(ptperbin<minbin && srciter+ptperbin!=srcend)
                            ptperbin++;
                        if(srciter+ptperbin==srcend)
                            directionBackward=true; // oops, hit the end of array..
                        else {
                            srcbegin=srciter+ptperbin;
                            gridbegin=griditer+1;
                        }
                    } else {
                        directionBackward=true;
                    }   // will restart scanning from the end of the grid
                    ok=false;
                }
            }
        } else {  // backward scan
            srciter = srcend-1;
            griditer = gridend-1;
            while(ok && griditer!=gridbegin) {
                unsigned int ptperbin=0;
                while(srciter+1-ptperbin!=srcbegin && *(srciter-ptperbin) >= *(griditer-1))
                    ptperbin++;
                if(ptperbin>=minbin)  // ok, move to the previous one
                {
                    --griditer;
                    if(srciter+1-ptperbin==srcbegin)
                        srciter=srcbegin;
                    else
                        srciter-=ptperbin;
                } else {  // assign minbin points and decrease the available grid interval from the back
                    if(griditer-grid.begin() <= largestbin) {
                        // bad bin is closer to the grid front; reset direction to forward
                        directionBackward=false;
                        numChangesDirection++;
                        if(numChangesDirection>10) {
//                            my_message(FUNCNAME, "grid creation seems not to converge?");
                            return grid;  // don't run forever but would not fulfill the minbin condition
                        }
                    } else {
                        // move gridend backward
<<<<<<< HEAD
                        while(ptperbin<minbin && srciter-ptperbin!=srcbegin) 
=======
                        while(ptperbin<minbin && srciter-ptperbin!=srcbegin)
>>>>>>> 66b38dcf
                            ++ptperbin;
                        if(srciter-ptperbin==srcbegin) {
                            directionBackward=false;
                            numChangesDirection++;
                            if(numChangesDirection>10) {
//                                my_message(FUNCNAME, "grid creation seems not to converge?");
                                return grid;  // don't run forever but would not fulfill the minbin condition
                            }
                        } else {
                            srcend=srciter-ptperbin+1;
                            gridend=griditer;
                        }
                    }
                    ok=false;
                }
            }
        }
    } while(!ok);
    return grid;
}

std::vector<double> mirrorGrid(const std::vector<double> &input)
{
    unsigned int size = input.size();
    if(size==0 || input[0]!=0)
        throw std::invalid_argument("incorrect input in mirrorGrid");
    std::vector<double> output(size*2-1);
    output[size-1] = 0;
    for(unsigned int i=1; i<size; i++) {
        if(input[i] <= input[i-1])
            throw std::invalid_argument("incorrect input in mirrorGrid");
        output[size-1-i] = -input[i];
        output[size-1+i] =  input[i];
    }
    return output;
<<<<<<< HEAD
=======
}

std::vector<double> createInterpolationGrid(const IFunction& fnc, double eps, double xinit)
{
    // restrict the search to |x|<=xmax, assuming that x=log(something)
    const double xmax = 25.;  // exp(xmax) ~ 0.7e11
    double eps4=pow(eps*384/5, 0.25);
    PointNeighborhood f0(fnc, xinit);
    PointNeighborhood fm(fnc, xinit-eps4);
    PointNeighborhood fp(fnc, xinit+eps4);
    double d2f0 = f0.fder2, d2fm = fm.fder2, d2fp = fp.fder2;
    double d3f0 = (d2f0-d2fm) / eps4, d3fp = (d2fp-d2f0) / eps4;
    double dx = -eps4;
    double x  = xinit;
    d2fp = d2f0;
    std::vector<double> result(1, xinit);
    int stage=0;
    while(stage<2) {
        x += dx;
        PointNeighborhood fx(fnc, x);
        double d2f = fx.fder2;
        double d3f = (d2f-d2fp) / dx;
        double dif = fabs((d3f-d3fp) / dx) + 0.1 * (fabs(d3fp) + fabs(d3f));  // estimate of 4th derivative
        d2fp       = d2f;
        d3fp       = d3f;
        dx         = eps4 / fmin(1, pow(dif, 0.25)) * (stage*2-1);
        result.push_back(x);
        if(fabs(d2f) < eps || fabs(x)>xmax || !isFinite(d2f+dx)) {
            if(stage==0) {
                std::reverse(result.begin(), result.end());
                x   = 0;
                dx  = eps4;
                d2fp= d2f0;
                d3fp= d3f0;
            }
            ++stage;
        }
    }
    utils::msg(utils::VL_DEBUG, "createInterpolationGrid", "Grid: [" +
        utils::toString(result.front()) + ":" + utils::toString(result.back()) + "], " +
        utils::toString(result.size()) + " nodes");
    return result;
>>>>>>> 66b38dcf
}

    
}  // namespace<|MERGE_RESOLUTION|>--- conflicted
+++ resolved
@@ -134,11 +134,7 @@
     There are numBasisFnc = numKnots+N-1 basis functions B_p(x) on the entire interval spanned by knots,
     and each of them is nonzero on at most N+1 consecutive sub-intervals between knots.
     Define the matrix M_{pq}, 0<=p<=q<numBasisFnc, to be the symmetric matrix of overlap integrals:
-<<<<<<< HEAD
-    \f$  M_{pq} = \int dx B^(D)_p(x) B^(D)_q(x)  \f$, where the integrand is nonzero on at most q-p+N+1 
-=======
     \f$  M_{pq} = \int dx B^(D)_p(x) B^(D)_q(x)  \f$, where the integrand is nonzero on at most q-p+N+1
->>>>>>> 66b38dcf
     consecutive sub-intervals, and B^(D) is the D'th derivative of the corresponding function.
 */
 template<int N, int D>
@@ -193,52 +189,6 @@
     return mat;
 }
 
-<<<<<<< HEAD
-#if 0
-/** Convert the weighted combination of 1d B-spline functions of degree N=3
-    \f$  f(x) = \sum_{i=0}^{K+1}  A_i  B_i(x)  \f$,  defined by grid nodes X[k] (0<=k<K),
-    into the input data for an ordinary clamped cubic spline:
-    the values of f(x) at grid knots plus two endpoint derivatives.
-    \param[in]  ampl  is the array of K+2 amplitudes of each B-spline basis function;
-    \param[in]  grid  is the array of K grid nodes;
-    \param[out] fvalues  will contain the values of f at the grid nodes;
-    \param[out] derivLeft, derifRight  will contain the two derivatives at X[0] and X[K-1].
-    \throws  std::invalid_argument exception if the input grid is not in ascending order
-    or does not match the size of amplitudes array.
-*/
-static void convertToCubicSpline(const std::vector<double> &ampl, const std::vector<double> &grid,
-    std::vector<double> &fvalues, double &derivLeft, double &derivRight)
-{
-    unsigned int numKnots = grid.size();
-    if(ampl.size() != numKnots+2)
-        throw std::invalid_argument("convertToCubicSpline: ampl.size() != grid.size()+2");
-    fvalues.assign(numKnots, 0);
-    for(unsigned int k=0; k<numKnots; k++) {
-        if(k>0 && grid[k]<=grid[k-1])
-            throw std::invalid_argument("convertToCubicSpline: grid nodes must be in ascending order");
-        // for any x, at most 4 basis functions are non-zero, starting from ind
-        double Bspl[4];
-        int ind = bsplineValues<3>(grid[k], &grid[0], numKnots, Bspl);
-        double val=0;
-        for(int p=0; p<=3; p++)
-            val += Bspl[p] * ampl[p+ind];
-        fvalues[k] = val;
-        if(k==0 || k==numKnots-1) {  // at endpoints also compute derivatives
-            bsplineDerivs<3,1>(grid[k], &grid[0], numKnots, Bspl);
-            double der=0;
-            for(int p=0; p<=3; p++)
-                der += Bspl[p] * ampl[p+ind];
-            if(k==0)
-                derivLeft = der;
-            else
-                derivRight = der;
-        }
-    }
-}
-#endif
-
-=======
->>>>>>> 66b38dcf
 /// definite integral of x^(m+n)
 class MonomialIntegral: public IFunctionIntegral {
     const int n;
@@ -330,69 +280,12 @@
 }
 
 /// compute the value, derivative and 2nd derivative of (possibly several, K>=1) quintic spline(s);
-<<<<<<< HEAD
-/// input arguments contain the value(s), 1st and 3rd derivative(s) of these splines
-=======
 /// input arguments contain the value(s), 1st and 2rd derivative(s) of these splines
->>>>>>> 66b38dcf
 /// at the boundaries of interval [xl..xh] that contain the point x.
 template<unsigned int K>
 static inline void evalQuinticSplines(
     const double xl,   // input:   lower boundary of the interval
     const double xh,   // input:   upper boundary of the interval
-<<<<<<< HEAD
-    const double x,    // input:   value of x at which the spline is computed (xl <= x <= xu)
-    const double* fl,  // input:   f_k(xl)
-    const double* fh,  // input:   f_k(xh)
-    const double* f1l, // input:   df_k(xl)
-    const double* f1h, // input:   df_k(xh)
-    const double* f3l, // input:   d3f_k(xl)
-    const double* f3h, // input:   d3f_k(xh)
-    double* f,         // output:  f_k(x)      if f   != NULL
-    double* df,        // output:  df_k/dx     if df  != NULL
-    double* d2f,       // output:  d^2f_k/dx^2 if d2f != NULL
-    double* d3f=NULL)  // output:  d^3f_k/dx^3 if d3f != NULL
-{
-    const double
-        h   = xh - xl,
-        hi  = 1 / h,
-        hq  = h * h,
-        hiq6= hi * hi * 6,
-        B   = (x - xl) / h,
-        Bq  = B * B,
-        A   = 1 - B,
-        Aq  = A * A,
-        AB  = A * B,
-        C   = h * Aq * B,
-        D   =-h * Bq * A,
-        E   = hq * C * (2*Aq-A-1) * (1./48),
-        F   = hq * D * (2*Bq-B-1) * (1./48),
-        Cp  = A  * (A - 2*B),
-        Dp  = B  * (B - 2*A),
-        Ep  = hq * AB * (1./24) * (1+A-5*Aq),
-        Fp  = hq * AB * (1./24) * (1+B-5*Bq),
-        Cpp = hi * 2 * (B - 2*A),
-        Dpp =-hi * 2 * (A - 2*B),
-        Epp = h  * (1./12*Aq * (9*B-A) - 1./24),
-        Fpp = h  * (1./12*Bq * (B-9*A) + 1./24);
-    for(unsigned int k=0; k<K; k++) {
-        double
-            d1m = (fh[k] - fl[k]) * hi,
-            d1l = f1l[k] - d1m,
-            d1h = f1h[k] - d1m,
-            d3m = (d1l + d1h) * hiq6,
-            d3l = f3l[k] - d3m,
-            d3h = f3h[k] - d3m;
-        if(f)
-            f[k]   = A * fl[k]  +  B * fh[k]  +  C * d1l  +  D * d1h  +  E * d3l  +  F * d3h;
-        if(df)
-            df[k]  = Cp * f1l[k]  +  Dp * f1h[k]  +  6*AB * d1m  +  Ep * d3l  +  Fp * d3h;
-        if(d2f)
-            d2f[k] = Cpp * d1l  +  Dpp * d1h  +  Epp * d3l  +  Fpp * d3h;
-        if(d3f)
-            d3f[k] = (2.5*Aq-1.5*A) * f3l[k]  +  (2.5*Bq-1.5*B) * f3h[k]  +  5*AB * d3m;
-
-=======
     const double x,    // input:   value of x at which the spline is computed (xl <= x <= xh)
     const double* fl,  // input:   f_k(xl), k=0..K-1
     const double* fh,  // input:   f_k(xh)
@@ -446,7 +339,6 @@
             df[k]  =        Pp * fd +      f1l[k] +  Qp * f1d +  dx * f2l[k] +  Rp * f2d;
         if(d2f)
             d2f[k] =       Ppp * fd +               Qpp * f1d +       f2l[k] + Rpp * f2d;
->>>>>>> 66b38dcf
     }
 }
 }  // internal namespace
@@ -463,11 +355,7 @@
                 "x values must be monotonically increasing");
     for(unsigned int i=0; i<fv.size(); i++)
         if(!isFinite(fv[i]))
-<<<<<<< HEAD
-            throw std::invalid_argument("Error in 1d interpolator: y values must be finite");
-=======
             throw std::invalid_argument("Error in 1d interpolator: function values must be finite");
->>>>>>> 66b38dcf
 }
 
 LinearInterpolator::LinearInterpolator(const std::vector<double>& xv, const std::vector<double>& yv) :
@@ -480,18 +368,10 @@
 void LinearInterpolator::evalDeriv(const double x, double* value, double* deriv, double* deriv2) const
 {
     int i = std::max<int>(0, std::min<int>(xval.size()-2, binSearch(x, &xval[0], xval.size())));
-<<<<<<< HEAD
-    //TODO: extrapolate linearly, not as a constant, and provide the derivative as well
-    if(value)
-        *value = linearInterp(x, xval[i], xval[i+1], fval[i], fval[i+1]);
-    if(deriv)
-        *deriv = 0;
-=======
     if(value)
         *value = linearInterp(x, xval[i], xval[i+1], fval[i], fval[i+1]);
     if(deriv)
         *deriv = (fval[i+1]-fval[i]) / (xval[i+1]-xval[i]);
->>>>>>> 66b38dcf
     if(deriv2)
         *deriv2 = 0;
 }
@@ -523,15 +403,6 @@
     }
     if(fval.size() != numPoints)
         throw std::invalid_argument("CubicSpline: input arrays are not equal in length");
-<<<<<<< HEAD
-    std::vector<double> rhs(numPoints-2), diag(numPoints-2), offdiag(numPoints-3);
-    for(unsigned int i = 1; i < numPoints-1; i++) {
-        const double
-        dxm = xval[i] - xval[i-1],
-        dxp = xval[i+1] - xval[i],
-        dym = (fval[i] - fval[i-1]) / dxm,
-        dyp = (fval[i+1] - fval[i]) / dxp;
-=======
     std::vector<double> rhs(numPoints-2), diag(numPoints-2), offdiag(numPoints>=3 ? numPoints-3 : 0);
     for(unsigned int i = 1; i < numPoints-1; i++) {
         const double
@@ -539,7 +410,6 @@
         dxp =  xval[i+1] - xval[i  ],
         dym = (fval[i  ] - fval[i-1]) / dxm,
         dyp = (fval[i+1] - fval[i  ]) / dxp;
->>>>>>> 66b38dcf
         if(i < numPoints-2)
             offdiag[i-1] = dxp;
         diag[i-1] = 2.0 * (dxp + dxm);
@@ -565,36 +435,22 @@
         fder2.push_back(0.);              // 2nd derivatives are zero at endpoints;
     }
     if(isFinite(der1))                    // but for a clamped spline they are not.
-<<<<<<< HEAD
-        fder2[0] = ( 3 * (fval[1]-fval[0]) / (xval[1]-xval[0]) 
-            -3 * der1 - 0.5 * fder2[1] * (xval[1]-xval[0]) ) / (xval[1]-xval[0]);
-    if(isFinite(der2))
-        fder2[numPoints-1] = (
-            -3 * (fval[numPoints-1]-fval[numPoints-2]) / (xval[numPoints-1]-xval[numPoints-2]) 
-=======
         fder2[0] = ( 3 * (fval[1]-fval[0]) / (xval[1]-xval[0])
             -3 * der1 - 0.5 * fder2[1] * (xval[1]-xval[0]) ) / (xval[1]-xval[0]);
     if(isFinite(der2))
         fder2[numPoints-1] = (
             -3 * (fval[numPoints-1]-fval[numPoints-2]) / (xval[numPoints-1]-xval[numPoints-2])
->>>>>>> 66b38dcf
             +3 * der2 - 0.5 * fder2[numPoints-2] * (xval[numPoints-1]-xval[numPoints-2]) ) /
             (xval[numPoints-1]-xval[numPoints-2]);
 }
 
 void CubicSpline::evalDeriv(const double x, double* val, double* deriv, double* deriv2) const
 {
-<<<<<<< HEAD
-    if(xval.size() == 0)
-        throw std::range_error("Empty spline");
-    if(x < xval.front()) {
-=======
     int size = xval.size();
     if(size == 0)
         throw std::range_error("Empty spline");
     int index = binSearch(x, &xval[0], size);
     if(index < 0) {
->>>>>>> 66b38dcf
         double dx  =  xval[1]-xval[0];
         double der = (fval[1]-fval[0]) / dx - dx * (1./6 * fder2[1] + 1./3 * fder2[0]);
         if(val)
@@ -606,12 +462,7 @@
             *deriv2= 0;
         return;
     }
-<<<<<<< HEAD
-    if(x > xval.back()) {
-        const unsigned int size = xval.size();
-=======
     if(index >= size) {
->>>>>>> 66b38dcf
         double dx  =  xval[size-1]-xval[size-2];
         double der = (fval[size-1]-fval[size-2]) / dx + dx * (1./6 * fder2[size-2] + 1./3 * fder2[size-1]);
         if(val)
@@ -623,10 +474,6 @@
         return;
     }
 
-<<<<<<< HEAD
-    unsigned int index = binSearch(x, &xval.front(), xval.size());
-=======
->>>>>>> 66b38dcf
     evalCubicSplines<1> (xval[index], xval[index+1], x,
         &fval[index], &fval[index+1], &fder2[index], &fder2[index+1],
         /*output*/ val, deriv, deriv2);
@@ -634,11 +481,7 @@
 
 bool CubicSpline::isMonotonic() const
 {
-<<<<<<< HEAD
-    if(xval.size()==0)
-=======
     if(fval.empty())
->>>>>>> 66b38dcf
         throw std::range_error("Empty spline");
     bool ismonotonic=true;
     for(unsigned int index=0; ismonotonic && index < xval.size()-1; index++) {
@@ -728,20 +571,6 @@
         throw std::invalid_argument("Error in spline initialization: input arrays are not equal in length");
 }
 
-<<<<<<< HEAD
-
-void HermiteSpline::evalDeriv(const double x, double* val, double* deriv, double* deriv2) const
-{
-    if(xval.size() == 0)
-        throw std::range_error("Empty spline");
-    if(x < xval.front()) {
-        if(val)
-            *val   = fval.front() +
-            (fder.front()==0 ? 0 : fder.front() * (x-xval.front()));
-            // if der==0, will give correct result even for infinite x
-        if(deriv)
-            *deriv = fder.front();
-=======
 void HermiteSpline::evalDeriv(const double x, double* val, double* deriv, double* deriv2) const
 {
     int size = xval.size();
@@ -755,75 +584,33 @@
             // if der==0, will give correct result even for infinite x
         if(deriv)
             *deriv = fder[0];
->>>>>>> 66b38dcf
         if(deriv2)
             *deriv2= 0;
         return;
     }
-<<<<<<< HEAD
-    if(x > xval.back()) {
-        if(val)
-            *val   = fval.back() + (fder.back()==0 ? 0 : fder.back() * (x-xval.back()));
-        if(deriv)
-            *deriv = fder.back();
-=======
     if(index >= size) {
         if(val)
             *val   = fval[size-1] + (fder[size-1]==0 ? 0 : fder[size-1] * (x-xval[size-1]));
         if(deriv)
             *deriv = fder[size-1];
->>>>>>> 66b38dcf
         if(deriv2)
             *deriv2= 0;
         return;
     }
-<<<<<<< HEAD
-    unsigned int index = binSearch(x, &xval.front(), xval.size());
-=======
->>>>>>> 66b38dcf
     evalHermiteSplines<1> (xval[index], xval[index+1], x,
         &fval[index], &fval[index+1], &fder[index], &fder[index+1],
         /*output*/ val, deriv, deriv2);
 }
 
 // ------ Quintic spline ------- //
-<<<<<<< HEAD
-QuinticSpline::QuinticSpline(const std::vector<double>& _xval, 
-    const std::vector<double>& _fval, const std::vector<double>& _fder): 
-    BaseInterpolator1d(_xval, _fval), fder(_fder), fder3(xval.size())
-=======
 
 QuinticSpline::QuinticSpline(const std::vector<double>& _xval,
     const std::vector<double>& _fval, const std::vector<double>& _fder):
     BaseInterpolator1d(_xval, _fval), fder(_fder)
->>>>>>> 66b38dcf
 {
     unsigned int numPoints = xval.size();
     if(fval.size() != numPoints || fder.size() != numPoints)
         throw std::invalid_argument("Error in spline initialization: input arrays are not equal in length");
-<<<<<<< HEAD
-    std::vector<double> v(numPoints-1);
-    double dx = xval[1]-xval[0];
-    double dy = fval[1]-fval[0];
-    fder3[0]  = v[0] = 0.;
-    for(unsigned int i=1; i<numPoints-1; i++) {
-        double dx1 = xval[i+1] - xval[i];
-        double dx2 = xval[i+1] - xval[i-1];
-        double dy1 = fval[i+1] - fval[i];
-        double sig = dx/dx2;
-        double p   = sig*v[i-1] - 3;
-        double der3= 12 * ( 7*fder[i]*dx2 / (dx*dx1) 
-            + 3 * (fder[i-1]/dx + fder[i+1]/dx1)
-            - 10* (dy / (dx*dx) + dy1 / (dx1*dx1)) ) / dx2;
-        fder3[i]   = (der3 - sig*fder3[i-1] ) / p;
-        v[i]       = (sig-1)/p;
-        dx = dx1;
-        dy = dy1;
-    }
-    fder3[numPoints-1] = 0.;
-    for(unsigned int i=numPoints-1; i>0; i--)
-        fder3[i-1] += v[i-1]*fder3[i];
-=======
     // compute the 2nd derivative at each grid node from the condition that the 3rd derivative
     // is continuous at all interior nodes, and zero at the boundary nodes.
     std::vector<double> rhs(numPoints), diag(numPoints), above(numPoints-1), below(numPoints-1);
@@ -853,22 +640,15 @@
         + 14 * fder[numPoints-2] + 16 * fder[numPoints-1]) * hi * hi;
 #endif
     fder2 = solveTridiag(diag, above, below, rhs);
->>>>>>> 66b38dcf
 }
 
 void QuinticSpline::evalDeriv(const double x, double* val, double* deriv, double* deriv2) const
 {
-<<<<<<< HEAD
-    if(xval.size() == 0)
-        throw std::range_error("Empty spline");
-    if(x < xval.front()) {
-=======
     int size = xval.size();
     if(size == 0)
         throw std::range_error("Empty spline");
     int index = binSearch(x, &xval[0], size);
     if(index < 0) {
->>>>>>> 66b38dcf
         if(val)
             *val   = fval[0] + (fder[0]==0 ? 0 : fder[0] * (x-xval[0]));
         if(deriv)
@@ -877,12 +657,7 @@
             *deriv2= 0;
         return;
     }
-<<<<<<< HEAD
-    if(x > xval.back()) {
-        const unsigned int size = xval.size();
-=======
     if(index >= size) {
->>>>>>> 66b38dcf
         if(val)
             *val   = fval[size-1] + (fder[size-1]==0 ? 0 : fder[size-1] * (x-xval[size-1]));
         if(deriv)
@@ -891,31 +666,10 @@
             *deriv2= 0;
         return;
     }
-<<<<<<< HEAD
-    unsigned int index = binSearch(x, &xval.front(), xval.size());
-    evalQuinticSplines<1> (xval[index], xval[index+1], x,
-        &fval[index], &fval[index+1], &fder[index], &fder[index+1], &fder3[index], &fder3[index+1],
-        /*output*/ val, deriv, deriv2);
-}
-
-double QuinticSpline::deriv3(const double x) const
-{
-    if(xval.size() == 0)
-        throw std::range_error("Empty spline");
-    if(x < xval.front() || x > xval.back())
-        return 0;
-    unsigned int index = binSearch(x, &xval.front(), xval.size());
-    double der3;
-    evalQuinticSplines<1> (xval[index], xval[index+1], x,
-        &fval[index], &fval[index+1], &fder[index], &fder[index+1], &fder3[index], &fder3[index+1],
-        /*output*/ NULL, NULL, NULL, &der3);
-    return der3;
-=======
     evalQuinticSplines<1> (xval[index], xval[index+1], x,
         &fval[index], &fval[index+1], &fder[index], &fder[index+1], &fder2[index], &fder2[index+1],
         /*output*/ val, deriv, deriv2);
 
->>>>>>> 66b38dcf
 }
 
 
@@ -1150,32 +904,6 @@
 
 // ------- Bilinear interpolation in 2d ------- //
 
-<<<<<<< HEAD
-void LinearInterpolator2d::evalDeriv(const double x, const double y, 
-     double *z, double *deriv_x, double *deriv_y,
-     double* deriv_xx, double* deriv_xy, double* deriv_yy) const
-{
-    if(isEmpty())
-        throw std::range_error("Empty 2d interpolator");
-    // 2nd derivatives are always zero
-    if(deriv_xx)
-        *deriv_xx = 0;
-    if(deriv_xy)
-        *deriv_xy = 0;
-    if(deriv_yy)
-        *deriv_yy = 0;
-    // no interpolation outside the 2d grid
-    if(x<xval.front() || x>xval.back() || y<yval.front() || y>yval.back()) {
-        if(z)
-            *z = NAN;
-        if(deriv_x)
-            *deriv_x = NAN;
-        if(deriv_y)
-            *deriv_y = NAN;
-        return;
-    }
-    const unsigned int
-=======
 void LinearInterpolator2d::evalDeriv(const double x, const double y,
      double *z, double *z_x, double *z_y, double *z_xx, double *z_xy, double *z_yy) const
 {
@@ -1189,7 +917,6 @@
     if(z_yy)
         *z_yy = 0;
     const int
->>>>>>> 66b38dcf
         nx  = xval.size(),
         ny  = yval.size(),
         xi  = binSearch(x, &xval.front(), nx),
@@ -1199,8 +926,6 @@
         ilu = ill + 1,      // xlow,yupp
         iul = ill + ny,     // xupp,ylow
         iuu = iul + 1;      // xupp,yupp
-<<<<<<< HEAD
-=======
     // no interpolation outside the 2d grid
     if(xi<0 || xi>=nx-1 || yi<0 || yi>=ny-1) {
         if(z)
@@ -1211,7 +936,6 @@
             *z_y  = NAN;
         return;
     }    
->>>>>>> 66b38dcf
     const double
         zlowlow = fval[ill],
         zlowupp = fval[ilu],
@@ -1225,17 +949,10 @@
         u = (y - yval[yi]) / dy;
     if(z)
         *z = (1-t)*(1-u) * zlowlow + t*(1-u) * zupplow + (1-t)*u * zlowupp + t*u * zuppupp;
-<<<<<<< HEAD
-    if(deriv_x)
-        *deriv_x = (-(1-u) * zlowlow + (1-u) * zupplow - u * zlowupp + u * zuppupp) / dx;
-    if(deriv_y)
-        *deriv_y = (-(1-t) * zlowlow - t * zupplow + (1-t) * zlowupp + t * zuppupp) / dy;
-=======
     if(z_x)
         *z_x = (-(1-u) * zlowlow + (1-u) * zupplow - u * zlowupp + u * zuppupp) / dx;
     if(z_y)
         *z_y = (-(1-t) * zlowlow - t * zupplow + (1-t) * zlowupp + t * zuppupp) / dy;
->>>>>>> 66b38dcf
 }
 
 
@@ -1261,11 +978,7 @@
             spl.evalDeriv(yval[j], NULL, &fy[i * ysize + j]);
     }
     tmpvalues.resize(xsize);
-<<<<<<< HEAD
-    // step 1. for each y_j, construct cubic splines for f(x, y_j) in x and assign df/dx at grid nodes
-=======
     // step 2. for each y_j, construct cubic splines for f(x, y_j) in x and assign df/dx at grid nodes
->>>>>>> 66b38dcf
     for(unsigned int j=0; j<ysize; j++) {
         for(unsigned int i=0; i<xsize; i++)
             tmpvalues[i] = fval[i * ysize + j];
@@ -1289,20 +1002,6 @@
     }
 }
 
-<<<<<<< HEAD
-void CubicSpline2d::evalDeriv(const double x, const double y, 
-    double *z, double *z_x, double *z_y, double *z_xx, double *z_xy, double *z_yy) const
-{
-    if(isEmpty())
-        throw std::range_error("Empty 2d spline");
-    if(x<xval.front() || x>xval.back() || y<yval.front() || y>yval.back()) {
-        if(z)
-            *z = NAN;
-        if(z_x)
-            *z_x = NAN;
-        if(z_y)
-            *z_y = NAN;
-=======
 void CubicSpline2d::evalDeriv(const double x, const double y,
     double *z, double *z_x, double *z_y, double *z_xx, double *z_xy, double *z_yy) const
 {
@@ -1326,7 +1025,6 @@
             *z_x  = NAN;
         if(z_y)
             *z_y  = NAN;
->>>>>>> 66b38dcf
         if(z_xx)
             *z_xx = NAN;
         if(z_xy)
@@ -1334,22 +1032,7 @@
         if(z_yy)
             *z_yy = NAN;
         return;
-<<<<<<< HEAD
-    }
-    const unsigned int
-        nx = xval.size(),
-        ny = yval.size(),
-        // indices of grid cell in x and y
-        xi = binSearch(x, &xval.front(), nx),
-        yi = binSearch(y, &yval.front(), ny),
-        // indices in flattened 2d arrays: 
-        ill = xi * ny + yi, // xlow,ylow
-        ilu = ill + 1,      // xlow,yupp
-        iul = ill + ny,     // xupp,ylow
-        iuu = iul + 1;      // xupp,yupp
-=======
     }    
->>>>>>> 66b38dcf
     const double
         // coordinates of corner points
         xlow = xval[xi],
@@ -1386,47 +1069,6 @@
 QuinticSpline2d::QuinticSpline2d(const std::vector<double>& xgrid, const std::vector<double>& ygrid,
     const Matrix<double>& fvalues, const Matrix<double>& dfdx, const Matrix<double>& dfdy) :
     BaseInterpolator2d(xgrid, ygrid, fvalues),
-<<<<<<< HEAD
-    fx    (dfdx.data(), dfdx.data() + dfdx.size()),
-    fy    (dfdy.data(), dfdy.data() + dfdy.size()),
-    fxxx  (fvalues.size()),
-    fyyy  (fvalues.size()),
-    fxyy  (fvalues.size()),
-    fxxxyy(fvalues.size())
-{
-    const unsigned int xsize = xgrid.size();
-    const unsigned int ysize = ygrid.size();
-    // step 1. for each y_j construct 1d quintic spline for f in x, and record d^3f/dx^3
-    std::vector<double> t(xsize), t1(xsize);
-    for(unsigned int j=0; j<ysize; j++) {
-        for(unsigned int i=0; i<xsize; i++) {
-            t[i]  = fval[i * ysize + j];
-            t1[i] = fx  [i * ysize + j];
-        }
-        QuinticSpline s(xval, t, t1);
-        for(unsigned int i=0; i<xsize; i++)
-            fxxx[i * ysize + j] = s.deriv3(xval[i]);
-    }
-    // 2. for each x_i construct 1d quintic spline for f and cubic splines for df/dx, d^3f/dx^3 in y
-    t.resize(ysize);
-    t1.resize(ysize);
-    for(unsigned int i=0; i<xsize; i++) {
-        for(unsigned int j=0; j<ysize; j++) {
-            t[j]  = fval[i * ysize + j];
-            t1[j] = fy  [i * ysize + j];
-        }
-        QuinticSpline s(yval, t, t1);
-        for(unsigned int j=0; j<ysize; j++) {
-            t [j] = fx  [i * ysize + j];
-            t1[j] = fxxx[i * ysize + j];
-        }
-        CubicSpline u(yval, t);
-        CubicSpline v(yval, t1);
-        for(unsigned int j=0; j<ysize; j++) {
-            fyyy[i * ysize + j] = s.deriv3(yval[j]);
-            u.evalDeriv(yval[j], NULL, NULL, &fxyy  [i * ysize + j]);
-            v.evalDeriv(yval[j], NULL, NULL, &fxxxyy[i * ysize + j]);
-=======
     fx   (dfdx.data(), dfdx.data() + dfdx.size()),
     fy   (dfdy.data(), dfdy.data() + dfdy.size()),
     fxx  (fvalues.size()),
@@ -1520,7 +1162,6 @@
             syy.evalDeriv(xval[i], NULL, &fxyy[i * ysize + j], &f4);
             // assign d4f/dx2dy2 or take the symmetric average with the one computed previously
             fxxyy[i * ysize + j] = j==0 || j==ysize-1 ? f4 : (fxxyy[i * ysize + j] + f4) * 0.5;
->>>>>>> 66b38dcf
         }
     }
 }
@@ -1529,11 +1170,6 @@
     double* z, double* z_x, double* z_y,
     double* z_xx, double* z_xy, double* z_yy) const
 {
-<<<<<<< HEAD
-    if(isEmpty())
-        throw std::range_error("Empty 2d spline");
-    if(x<xval.front() || x>xval.back() || y<yval.front() || y>yval.back()) {
-=======
     if(fval.empty())
         throw std::range_error("Empty 2d spline");
     const int
@@ -1548,7 +1184,6 @@
         iul = ill + ny,     // xupp,ylow
         iuu = iul + 1;      // xupp,yupp
     if(xi<0 || xi>=nx-1 || yi<0 || yi>=ny-1) {
->>>>>>> 66b38dcf
         if(z)
             *z    = NAN;
         if(z_x)
@@ -1563,22 +1198,8 @@
             *z_yy = NAN;
         return;
     }
-<<<<<<< HEAD
-    const unsigned int
-        nx = xval.size(),
-        ny = yval.size(),
-        // indices of grid cell in x and y
-        xi = binSearch(x, &xval.front(), nx),
-        yi = binSearch(y, &yval.front(), ny),
-        // indices in flattened 2d arrays: 
-        ill = xi * ny + yi, // xlow,ylow
-        ilu = ill + 1,      // xlow,yupp
-        iul = ill + ny,     // xupp,ylow
-        iuu = iul + 1;      // xupp,yupp
-=======
     bool der  = z_y!=NULL || z_xy!=NULL;
     bool der2 = z_yy!=NULL;
->>>>>>> 66b38dcf
     const double
         // coordinates of corner points
         xlow = xval[xi],
@@ -1586,42 +1207,6 @@
         ylow = yval[yi],
         yupp = yval[yi+1],
         // values and derivatives for the intermediate splines
-<<<<<<< HEAD
-        fl [2] = { fval[ill], fval[iul] },
-        fh [2] = { fval[ilu], fval[iuu] },
-        f1l[2] = { fy  [ill], fy  [iul] },
-        f1h[2] = { fy  [ilu], fy  [iuu] },
-        f3l[2] = { fyyy[ill], fyyy[iul] },
-        f3h[2] = { fyyy[ilu], fyyy[iuu] },
-        gl [4] = { fx  [ill], fx  [iul], fxxx  [ill], fxxx  [iul] },
-        gh [4] = { fx  [ilu], fx  [iuu], fxxx  [ilu], fxxx  [iuu] },
-        g2l[4] = { fxyy[ill], fxyy[iul], fxxxyy[ill], fxxxyy[iul] },
-        g2h[4] = { fxyy[ilu], fxyy[iuu], fxxxyy[ilu], fxxxyy[iuu] };
-    bool der  = z_y!=NULL || z_xy!=NULL;
-    bool der2 = z_yy!=NULL;
-    // compute intermediate splines
-    double
-        F  [2],  // {   f      (xlow, y),   f      (xupp, y) }
-        dF [2],  // {  df/dy   (xlow, y),  df/dy   (xupp, y) }
-        d2F[2],  // { d2f/dy2  (xlow, y), d2f/dy2  (xupp, y) }
-        G  [4],  // {  df/dx   (xlow, y),  df/dx   (xupp, y), d3f/dx3   (xlow, y), d3f/dx3   (xupp, y) }
-        dG [4],  // { d2f/dxdy (xlow, y), d2f/dxdy (xupp, y), d4f/dx3dy (xlow, y), d4f/dx3dy (xupp, y) }
-        d2G[4];  // { d3f/dxdy2(xlow, y), d3f/dxdy2(xupp, y), d5f/dx3dy2(xlow, y), d5f/dx3dy2(xupp, y) }
-    evalQuinticSplines<2> (ylow, yupp, y,  fl, fh, f1l, f1h, f3l, f3h,
-        /*output*/ F, der? dF : NULL, der2? d2F : NULL);
-    evalCubicSplines<4>   (ylow, yupp, y,  gl, gh, g2l, g2h,
-        /*output*/ G, der? dG : NULL, der2? d2G : NULL);
-    // compute and output requested values and derivatives
-    evalQuinticSplines<1> (xlow, xupp, x,  &F[0], &F[1], &G[0], &G[1], &G[2], &G[3],
-        /*output*/ z, z_x, z_xx);
-    if(z_y || z_xy)
-        evalQuinticSplines<1> (xlow, xupp, x,
-            &dF[0], &dF[1], &dG[0], &dG[1], &dG[2], &dG[3],
-            /*output*/ z_y, z_xy, NULL);
-    if(z_yy)
-        evalQuinticSplines<1> (xlow, xupp, x,
-            &d2F[0], &d2F[1], &d2G[0], &d2G[1], &d2G[2], &d2G[3],
-=======
         fl [6] = { fval[ill], fval[iul], fx  [ill], fx  [iul], fxx  [ill], fxx  [iul] },
         fu [6] = { fval[ilu], fval[iuu], fx  [ilu], fx  [iuu], fxx  [ilu], fxx  [iuu] },
         f1l[6] = { fy  [ill], fy  [iul], fxy [ill], fxy [iul], fxxy [ill], fxxy [iul] },
@@ -1643,7 +1228,6 @@
             /*output*/ z_y, z_xy, NULL);
     if(z_yy)
         evalQuinticSplines<1> (xlow, xupp, x,  &d2F[0], &d2F[1], &d2F[2], &d2F[3], &d2F[4], &d2F[5],
->>>>>>> 66b38dcf
             /*output*/ z_yy, NULL, NULL);
 }
 
@@ -1829,11 +1413,7 @@
     if(xi<0 || xi>=nx || yi<0 || yi>=ny || zi<0 || zi>=nz)
         return NAN;
     const int
-<<<<<<< HEAD
-    // indices in flattened 3d arrays: 
-=======
     // indices in flattened 3d arrays:
->>>>>>> 66b38dcf
     illl = (xi * ny + yi) * nz + zi, // xlow,ylow,zlow
     illu = illl + 1,                 // xlow,ylow,zupp
     ilul = illl + nz,                // xlow,yupp,zlow
@@ -2014,13 +1594,8 @@
                         continue;  // will initialize from a symmetric element
                     double val =
                         X2(ind[0], i) * Y0(ind[1], j) * Z0(ind[2], k) +
-<<<<<<< HEAD
-                        X0(ind[0], i) * Y2(ind[1], j) * Z0(ind[2], k) + 
-                        X0(ind[0], i) * Y0(ind[1], j) * Z2(ind[2], k) + 
-=======
                         X0(ind[0], i) * Y2(ind[1], j) * Z0(ind[2], k) +
                         X0(ind[0], i) * Y0(ind[1], j) * Z2(ind[2], k) +
->>>>>>> 66b38dcf
                         X1(ind[0], i) * Y1(ind[1], j) * Z0(ind[2], k) * 2 +
                         X0(ind[0], i) * Y1(ind[1], j) * Z1(ind[2], k) * 2 +
                         X1(ind[0], i) * Y0(ind[1], j) * Z1(ind[2], k) * 2;
@@ -2044,11 +1619,7 @@
         throw std::invalid_argument(
             "createBsplineInterpolator3dArray: input function must have numVars=3, numValues=1");
     BsplineInterpolator3d<N> interp(xnodes, ynodes, znodes);
-<<<<<<< HEAD
-    
-=======
-
->>>>>>> 66b38dcf
+
     // collect the function values at all nodes of 3d grid
     std::vector<double> fncvalues(interp.numValues());
     double point[3];
@@ -2104,11 +1675,7 @@
                         for(int tk=0; tk<=N; tk++) {
                             unsigned int indCol = interp.indComp(
                                 ti + leftInd[0][i], tj + leftInd[1][j], tk + leftInd[2][k]);
-<<<<<<< HEAD
-                            values.push_back(Triplet(indRow, indCol, 
-=======
                             values.push_back(Triplet(indRow, indCol,
->>>>>>> 66b38dcf
                                 weights[0](i, ti) * weights[1](j, tj) * weights[2](k, tk)));
                         }
                     }
@@ -2341,11 +1908,7 @@
 // initialize the temporary arrays used in the fitting process
 SplineApproxImpl::FitData SplineApproxImpl::initFit(const std::vector<double> &yvalues) const
 {
-<<<<<<< HEAD
-    if(yvalues.size() != numDataPoints) 
-=======
     if(yvalues.size() != numDataPoints)
->>>>>>> 66b38dcf
         throw std::invalid_argument("SplineApprox: input array sizes do not match");
     FitData fitData;
     fitData.ynorm2  = blas_ddot(yvalues, yvalues);
@@ -2593,11 +2156,7 @@
     static const int GL_ORDER = 8;    ///< order of GL quadrature for computing the normalization
     double GLnodes[GL_ORDER], GLweights[GL_ORDER];  ///< nodes and weights of GL quadrature
     std::vector<double> Vbasis;       ///< basis likelihoods: V_k = \sum_i w_i B_k(x_i)
-<<<<<<< HEAD
-    std::vector<double> Wbasis;       ///< W_k = \sum_i w_i^2 B_k(x_i) 
-=======
     std::vector<double> Wbasis;       ///< W_k = \sum_i w_i^2 B_k(x_i)
->>>>>>> 66b38dcf
     Matrix<double> BTBmatrix;         ///< matrix B^T B, where B_{ik} = w_i B_k(x_i)
     double sumWeights;                ///< sum of weights of input points (M)
     Matrix<double> roughnessMatrix;   ///< roughness penalty matrix - integrals of B_k''(x) B_l''(x)
@@ -2668,11 +2227,7 @@
         avgx += weights[p] * xvalues[p];
         avgx2+= weights[p] * pow_2(xvalues[p]);
     }
-<<<<<<< HEAD
-    // sanity check    
-=======
     // sanity check
->>>>>>> 66b38dcf
     if(sumWeights==0)
         throw std::invalid_argument("splineLogDensity: sum of sample weights should be positive");
 
@@ -2869,11 +2424,7 @@
             // and the index of the first of these functions.
             int ind = bsplineValues<N>(x, &grid[0], numNodes, Bspl);
             // sum the contributions to Q(x) from each basis function,
-<<<<<<< HEAD
-            // weighted with the provided amplitudes; 
-=======
             // weighted with the provided amplitudes;
->>>>>>> 66b38dcf
             // here we substitute zero in place of the last (numBasisFnc-1)'th amplitude.
             double Q = 0;
             for(unsigned int b=0; b<=N && b+ind<numAmpl; b++) {
@@ -2917,11 +2468,7 @@
             Q    += Bspl[b] * ampl[b+ind];
             Qder += Bder[b] * ampl[b+ind];
         }
-<<<<<<< HEAD
-        if(signder[p] * Qder <= 0) {  
-=======
         if(signder[p] * Qder <= 0) {
->>>>>>> 66b38dcf
             // the extrapolated function rises as x-> -inf, so the integral does not exist
             if(deriv)
                 deriv[0] = INFINITY;
@@ -3034,11 +2581,7 @@
         int numIter = findRootNdimDeriv(fitter, &params.ampl[0], 1e-8*params.gradNorm, 100, &result[0]);
         if(numIter>0)  // check for convergence
             params.ampl = result;
-<<<<<<< HEAD
-        utils::msg(utils::VL_VERBOSE, "splineLogDensity", 
-=======
         utils::msg(utils::VL_VERBOSE, "splineLogDensity",
->>>>>>> 66b38dcf
             "#iter="+utils::toString(numIter)+", logL="+utils::toString(fitter.logL(result))+
             ", CV="+utils::toString(fitter.logLcv(result))+(numIter<=0 ? " did not converge" : ""));
     } else {
@@ -3167,11 +2710,7 @@
     *(end-1)=endval;  // exact value
 }
 
-<<<<<<< HEAD
-std::vector<double> createAlmostUniformGrid(unsigned int gridsize, 
-=======
 std::vector<double> createAlmostUniformGrid(unsigned int gridsize,
->>>>>>> 66b38dcf
     const std::vector<double> &srcpoints_unsorted, unsigned int minbin)
 {
     if(srcpoints_unsorted.size()==0)
@@ -3195,11 +2734,7 @@
         unsigned int maxptperbin=0;
         for(srciter=srcbegin, griditer=gridbegin; griditer!=gridend-1; ++griditer) {
             unsigned int ptperbin=0;
-<<<<<<< HEAD
-            while(srciter+ptperbin!=srcend && *(srciter+ptperbin) < *(griditer+1)) 
-=======
             while(srciter+ptperbin!=srcend && *(srciter+ptperbin) < *(griditer+1))
->>>>>>> 66b38dcf
                 ++ptperbin;
             if(ptperbin>maxptperbin) {
                 maxptperbin=ptperbin;
@@ -3261,11 +2796,7 @@
                         }
                     } else {
                         // move gridend backward
-<<<<<<< HEAD
-                        while(ptperbin<minbin && srciter-ptperbin!=srcbegin) 
-=======
                         while(ptperbin<minbin && srciter-ptperbin!=srcbegin)
->>>>>>> 66b38dcf
                             ++ptperbin;
                         if(srciter-ptperbin==srcbegin) {
                             directionBackward=false;
@@ -3301,8 +2832,6 @@
         output[size-1+i] =  input[i];
     }
     return output;
-<<<<<<< HEAD
-=======
 }
 
 std::vector<double> createInterpolationGrid(const IFunction& fnc, double eps, double xinit)
@@ -3345,7 +2874,6 @@
         utils::toString(result.front()) + ":" + utils::toString(result.back()) + "], " +
         utils::toString(result.size()) + " nodes");
     return result;
->>>>>>> 66b38dcf
 }
 
     
