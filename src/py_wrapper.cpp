/** \file   py_wrapper.cpp
    \brief  Python wrapper for the Agama library
    \author Eugene Vasiliev
    \date   2014-2016

    This is a Python extension module that provides the interface to
    some of the classes and functions from the Agama C++ library.
    It needs to be compiled into a dynamic library and placed in a folder
    that Python is aware of (e.g., through the PYTHONPATH= environment variable).

    Currently this module provides access to potential classes, orbit integration
    routine, action finders, distribution functions, N-dimensional integration
    and sampling routines, and smoothing splines.
    Unit conversion is also part of the calling convention: the quantities
    received from Python are assumed to be in some physical units and converted
    into internal units inside this module, and the output from the Agama library
    routines is converted back to physical units. The physical units are assigned
    by `setUnits` and `resetUnits` functions.

    Type `help(agama)` in Python to get a list of exported routines and classes,
    and `help(agama.whatever)` to get the usage syntax for each of them.
*/
#ifdef HAVE_PYTHON
#include <Python.h>
#include <structmember.h>
#define NPY_NO_DEPRECATED_API NPY_1_7_API_VERSION
// note: for some versions of NumPy, it seems necessary to replace constants
// starting with NPY_ARRAY_*** by NPY_***
#include <numpy/arrayobject.h>
#include <stdexcept>
#ifdef _OPENMP
#include "omp.h"
#endif
#include "units.h"
#include "potential_factory.h"
#include "potential_composite.h"
#include "actions_spherical.h"
#include "actions_staeckel.h"
#include "df_factory.h"
#include "df_interpolated.h"
#include "df_pseudoisotropic.h"
#include "galaxymodel.h"
#include "galaxymodel_selfconsistent.h"
#include "orbit.h"
#include "math_core.h"
#include "math_sample.h"
#include "math_spline.h"
#include "utils.h"
#include "utils_config.h"

/// classes and routines for the Python interface
namespace{  // private namespace

//  ---------------------------------------------------
/// \name  Helper class to manage the OpenMP behaviour
//  ---------------------------------------------------
///@{

/// This is a lock-type object that temporarily switches off OpenMP parallelization
/// during its existence; this is needed when a Python callback function is provided
/// to the C++ library, because it is not possible to call Python routines concurrently.
/// It remembers the OpenMP setting for the maximum number of threads that was effective
/// at the moment of construction, and restores it upon destruction.
/// If OpenMP is not used, this is a no-op.
class OmpDisabler {
#ifdef _OPENMP
    int origMaxThreads;  ///< the value effective before this object was constructed
public:
    OmpDisabler()
    {
        origMaxThreads = omp_get_max_threads();
        utils::msg(utils::VL_DEBUG, "Agama", "OpenMP is now disabled "
            "(original max # of threads was "+utils::toString(origMaxThreads)+")");
        omp_set_num_threads(1);
    }
    ~OmpDisabler()
    {
        utils::msg(utils::VL_DEBUG, "Agama", "OpenMP is now enabled "
            "(max # of threads is "+utils::toString(origMaxThreads)+")");
        omp_set_num_threads(origMaxThreads);
    }
#endif
};


///@}
//  ------------------------------------------------------------------
/// \name  Helper routines for type conversions and argument checking
//  ------------------------------------------------------------------
///@{

/// return a string representation of a Python object
static std::string toString(PyObject* obj)
{
    if(obj==NULL)
        return "";
    if(PyString_Check(obj))
        return std::string(PyString_AsString(obj));
    PyObject* s = PyObject_Str(obj);
    std::string str = PyString_AsString(s);
    Py_DECREF(s);
    return str;
}

/// return an integer representation of a Python object, or a default value in case of error
static int toInt(PyObject* obj, int defaultValue=-1)
{
    if(obj==NULL)
        return defaultValue;
    if(PyNumber_Check(obj)) {
        int value = PyInt_AsLong(obj);
        if(PyErr_Occurred())
            return defaultValue;
        return value;
    }
    // it wasn't a number, but may be it can be converted to a number
    PyObject* l = PyNumber_Long(obj);
    if(l) {
        int value = PyInt_AsLong(l);
        Py_DECREF(l);
        return value;
    }
    return defaultValue;
}

/// return a float representation of a Python object, or a default value in case of error
static double toDouble(PyObject* obj, double defaultValue=NAN)
{
    if(obj==NULL)
        return defaultValue;
    if(PyNumber_Check(obj)) {
        double value = PyFloat_AsDouble(obj);
        if(PyErr_Occurred())
            return defaultValue;
        return value;
    }
    PyObject* d = PyNumber_Float(obj);
    if(d) {
        double value = PyFloat_AsDouble(d);
        Py_DECREF(d);
        return value;
    }
    return defaultValue;
}

/// a convenience function for accessing an element of a PyArrayObject with the given data type
template<typename DataType>
static DataType& pyArrayElem(void* arr, npy_intp ind)
{
    return *static_cast<DataType*>(PyArray_GETPTR1(static_cast<PyArrayObject*>(arr), ind));
}

/// same as above, but for a 2d array
template<typename DataType>
static DataType& pyArrayElem(void* arr, npy_intp ind1, npy_intp ind2)
{
    return *static_cast<DataType*>(PyArray_GETPTR2(static_cast<PyArrayObject*>(arr), ind1, ind2));
}

/// convert a Python array of floats to std::vector, or return empty vector in case of error
static std::vector<double> toFloatArray(PyObject* obj)
{
    if(obj==NULL)
        return std::vector<double>();
    PyObject *arr = PyArray_FROM_OTF(obj, NPY_DOUBLE, NPY_ARRAY_IN_ARRAY);
    if(!arr || PyArray_NDIM((PyArrayObject*)arr) != 1) {
        Py_XDECREF(arr);
        return std::vector<double>();
    }
    std::vector<double> vec(
        &pyArrayElem<double>(arr, 0),
        &pyArrayElem<double>(arr, PyArray_DIM((PyArrayObject*)arr, 0)) );
    Py_DECREF(arr);
    return vec;
}

/// convert a Python dictionary to its C++ analog
static utils::KeyValueMap convertPyDictToKeyValueMap(PyObject* dict)
{
    PyObject *key, *value;
    Py_ssize_t pos = 0;
    utils::KeyValueMap params;
    while (PyDict_Next(dict, &pos, &key, &value))
        params.set(toString(key), toString(value));
    return params;
}

/// check that the list of arguments provided to a Python function
/// contains only named args and no positional args
static bool onlyNamedArgs(PyObject* args, PyObject* namedArgs)
{
    if((args!=NULL && PyTuple_Check(args) && PyTuple_Size(args)>0) ||
        namedArgs==NULL || !PyDict_Check(namedArgs) || PyDict_Size(namedArgs)==0)
    {
        PyErr_SetString(PyExc_ValueError, "Should only provide named arguments");
        return false;
    }
    return true;
}

/// find an item in the Python dictionary using case-insensitive key comparison
static PyObject* getItemFromPyDict(PyObject* dict, const char* itemkey)
{
    PyObject *key, *value;
    Py_ssize_t pos = 0;
    while (PyDict_Next(dict, &pos, &key, &value))
        if(utils::stringsEqual(toString(key), itemkey))
            return value;
    return NULL;
}

// forward declaration for a routine that constructs a Python cubic spline object
PyObject* createCubicSpline(const std::vector<double>& x, const std::vector<double>& y);


///@}
//  ------------------------------
/// \name  Unit handling routines
//  ------------------------------
///@{

/// internal working units (arbitrary!)
static const units::InternalUnits unit(2.7183 * units::Kpc, 3.1416 * units::Myr);

/// external units that are used in the calling code, set by the user,
/// (or remaining at default values (no conversion) if not set explicitly
static shared_ptr<const units::ExternalUnits> conv;

/// description of setUnits function
static const char* docstringSetUnits = 
    "Inform the library about the physical units that are used in Python code\n"
    "Arguments should be any three independent physical quantities that define "
    "'mass', 'length', 'velocity' or 'time' scales "
    "(note that the latter three are not all independent).\n"
    "Their values specify the units in terms of "
    "'Solar mass', 'Kiloparsec', 'km/s' and 'Megayear', correspondingly.\n"
    "Example: standard GADGET units are defined as\n"
    "    setUnits(mass=1e10, length=1, velocity=1)\n";

/// define the unit conversion
static PyObject* setUnits(PyObject* /*self*/, PyObject* args, PyObject* namedArgs)
{
    static const char* keywords[] = {"mass", "length", "velocity", "time", NULL};
    double mass = 0, length = 0, velocity = 0, time = 0;
    if(!onlyNamedArgs(args, namedArgs))
        return NULL;
    if(!PyArg_ParseTupleAndKeywords(
        args, namedArgs, "|dddd", const_cast<char**>(keywords),
        &mass, &length, &velocity, &time) ||
        mass<0 || length<0 || velocity<0 || time<0)
    {
        PyErr_SetString(PyExc_ValueError, "Invalid arguments passed to setUnits()");
        return NULL;
    }
    if(length>0 && velocity>0 && time>0) {
        PyErr_SetString(PyExc_ValueError, 
            "You may not assign length, velocity and time units simultaneously");
        return NULL;
    }
    if(mass==0) {
        PyErr_SetString(PyExc_ValueError, "You must specify mass unit");
        return NULL;
    }
    const units::ExternalUnits* newConv = NULL;
    if(length>0 && time>0)
        newConv = new units::ExternalUnits(unit,
            length*units::Kpc, length/time * units::Kpc/units::Myr, mass*units::Msun);
    else if(length>0 && velocity>0)
        newConv = new units::ExternalUnits(unit,
            length*units::Kpc, velocity*units::kms, mass*units::Msun);
    else if(time>0 && velocity>0)
        newConv = new units::ExternalUnits(unit,
            velocity*time * units::kms*units::Myr, velocity*units::kms, mass*units::Msun);
    else {
        PyErr_SetString(PyExc_ValueError,
            "You must specify exactly two out of three units: length, time and velocity");
        return NULL;
    }
    conv.reset(newConv);
    utils::msg(utils::VL_VERBOSE, "Agama",
        "length unit: "    +utils::toString(conv->lengthUnit)+", "
        "velocity unit: "+utils::toString(conv->velocityUnit)+", "
        "mass unit: "    +utils::toString(conv->massUnit));
    Py_INCREF(Py_None);
    return Py_None;
}

/// description of resetUnits function
static const char* docstringResetUnits = 
    "Reset the unit conversion system to a trivial one "
    "(i.e., no conversion involved and all quantities are assumed to be in N-body units, "
    "with the gravitational constant equal to 1.\n"
    "Note that this is NOT equivalent to setUnits(mass=1, length=1, velocity=1).\n";

/// reset the unit conversion
static PyObject* resetUnits(PyObject* /*self*/, PyObject* /*args*/)
{
    conv.reset(new units::ExternalUnits());
    Py_INCREF(Py_None);
    return Py_None;
}

/// helper function for converting position to internal units
static inline coord::PosCar convertPos(const double input[]) {
    return coord::PosCar(
        input[0] * conv->lengthUnit,
        input[1] * conv->lengthUnit,
        input[2] * conv->lengthUnit);
}

/// helper function for converting position/velocity to internal units
static inline coord::PosVelCar convertPosVel(const double input[]) {
    return coord::PosVelCar(
        input[0] * conv->lengthUnit,
        input[1] * conv->lengthUnit,
        input[2] * conv->lengthUnit,
        input[3] * conv->velocityUnit,
        input[4] * conv->velocityUnit,
        input[5] * conv->velocityUnit);
}

/// helper function for converting actions to internal units
static inline actions::Actions convertActions(const double input[]) {
    return actions::Actions(
        input[0] * conv->lengthUnit * conv->velocityUnit,
        input[1] * conv->lengthUnit * conv->velocityUnit,
        input[2] * conv->lengthUnit * conv->velocityUnit);
}

/// helper function to convert position from internal units back to user units
static inline void unconvertPos(const coord::PosCar& point, double dest[])
{
    dest[0] = point.x / conv->lengthUnit;
    dest[1] = point.y / conv->lengthUnit;
    dest[2] = point.z / conv->lengthUnit;
}

/// helper function to convert position/velocity from internal units back to user units
static inline void unconvertPosVel(const coord::PosVelCar& point, double dest[])
{
    dest[0] = point.x / conv->lengthUnit;
    dest[1] = point.y / conv->lengthUnit;
    dest[2] = point.z / conv->lengthUnit;
    dest[3] = point.vx / conv->velocityUnit;
    dest[4] = point.vy / conv->velocityUnit;
    dest[5] = point.vz / conv->velocityUnit;
}

/// helper function to convert actions from internal units back to user units
static inline void unconvertActions(const actions::Actions& act, double dest[])
{
    dest[0] = act.Jr   / (conv->lengthUnit * conv->velocityUnit);
    dest[1] = act.Jz   / (conv->lengthUnit * conv->velocityUnit);
    dest[2] = act.Jphi / (conv->lengthUnit * conv->velocityUnit);
}


///@}
//  --------------------------------------------------------------
/// \name  A truly general interface for evaluating some function
///        for some input data and storing its output somewhere
//  --------------------------------------------------------------
///@{

/// any function that evaluates something for a given object and an `input` array of floats,
/// and stores one or more values in the `result` array of floats
typedef void (*anyFunction) 
    (void* obj, const double input[], double *result);

/// anyFunction input type
enum INPUT_VALUE {
    INPUT_VALUE_SINGLE = 1,  ///< a single number
    INPUT_VALUE_TRIPLET= 3,  ///< three numbers
    INPUT_VALUE_SEXTET = 6   ///< six numbers
};

/// anyFunction output type; numerical value is arbitrary
enum OUTPUT_VALUE {
    OUTPUT_VALUE_SINGLE              = 1,  ///< scalar value
    OUTPUT_VALUE_TRIPLET             = 3,  ///< a triplet of numbers
    OUTPUT_VALUE_SEXTET              = 6,  ///< a sextet of numbers
    OUTPUT_VALUE_SINGLE_AND_SINGLE   = 11, ///< a single number and another single number
    OUTPUT_VALUE_SINGLE_AND_TRIPLET  = 13, ///< a single number and a triplet
    OUTPUT_VALUE_SINGLE_AND_SEXTET   = 16, ///< a single number and a sextet
    OUTPUT_VALUE_TRIPLET_AND_TRIPLET = 33, ///< a triplet and another triplet -- two separate arrays
    OUTPUT_VALUE_TRIPLET_AND_SEXTET  = 36, ///< a triplet and a sextet
    OUTPUT_VALUE_SINGLE_AND_TRIPLET_AND_SEXTET = 136 ///< all wonders at once
};

/// size of input array for a single point
template<int numArgs>
static size_t inputLength();

/// parse a list of numArgs floating-point arguments for a Python function, 
/// and store them in inputArray[]; return 1 on success, 0 on failure 
template<int numArgs>
int parseTuple(PyObject* args, double inputArray[]);

/// check that the input array is of right dimensions, and return its length
template<int numArgs>
int parseArray(PyArrayObject* arr)
{
    if(PyArray_NDIM(arr) == 2 && PyArray_DIM(arr, 1) == numArgs)
        return PyArray_DIM(arr, 0);
    else
        return 0;
}

/// error message for an input array of incorrect size
template<int numArgs>
const char* errStrInvalidArrayDim();

/// error message for an input array of incorrect size or an invalid list of arguments
template<int numArgs>
const char* errStrInvalidInput();

/// size of output array for a single point
template<int numOutput>
static size_t outputLength();

/// construct an output tuple containing the given result data computed for a single input point
template<int numOutput>
PyObject* formatTuple(const double result[]);

/// construct an output array, or several arrays, that will store the output for many input points
template<int numOutput>
PyObject* allocOutputArr(int size);

/// store the 'result' data computed for a single input point in an output array 'resultObj' at 'index'
template<int numOutput>
void formatOutputArr(const double result[], const int index, PyObject* resultObj);

// ---- template instantiations for input parameters ----

template<> inline size_t inputLength<INPUT_VALUE_SINGLE>()  {return 1;}
template<> inline size_t inputLength<INPUT_VALUE_TRIPLET>() {return 3;}
template<> inline size_t inputLength<INPUT_VALUE_SEXTET>()  {return 6;}

template<> int parseTuple<INPUT_VALUE_SINGLE>(PyObject* args, double input[]) {
    input[0] = PyFloat_AsDouble(args);
    return PyErr_Occurred() ? 0 : 1;
}
template<> int parseTuple<INPUT_VALUE_TRIPLET>(PyObject* args, double input[]) {
    return PyArg_ParseTuple(args, "ddd", &input[0], &input[1], &input[2]);
}
template<> int parseTuple<INPUT_VALUE_SEXTET>(PyObject* args, double input[]) {
    return PyArg_ParseTuple(args, "dddddd",
        &input[0], &input[1], &input[2], &input[3], &input[4], &input[5]);
}

template<>
int parseArray<INPUT_VALUE_SINGLE>(PyArrayObject* arr)
{
    if(PyArray_NDIM(arr) == 1)
        return PyArray_DIM(arr, 0);
    else
        return 0;
}

template<> const char* errStrInvalidArrayDim<INPUT_VALUE_SINGLE>() {
    return "Input does not contain a valid one-dimensional array";
}
template<> const char* errStrInvalidArrayDim<INPUT_VALUE_TRIPLET>() {
    return "Input does not contain a valid Nx3 array";
}
template<> const char* errStrInvalidArrayDim<INPUT_VALUE_SEXTET>() {
    return "Input does not contain a valid Nx6 array";
}

template<> const char* errStrInvalidInput<INPUT_VALUE_SINGLE>() {
    return "Input does not contain valid data (either a single number or a one-dimensional array)";
}
template<> const char* errStrInvalidInput<INPUT_VALUE_TRIPLET>() {
    return "Input does not contain valid data (either 3 numbers for a single point or a Nx3 array)";
}
template<> const char* errStrInvalidInput<INPUT_VALUE_SEXTET>() {
    return "Input does not contain valid data (either 6 numbers for a single point or a Nx6 array)";
}

// ---- template instantiations for output parameters ----

template<> inline size_t outputLength<OUTPUT_VALUE_SINGLE>()  {return 1;}
template<> inline size_t outputLength<OUTPUT_VALUE_TRIPLET>() {return 3;}
template<> inline size_t outputLength<OUTPUT_VALUE_SEXTET>()  {return 6;}
template<> inline size_t outputLength<OUTPUT_VALUE_SINGLE_AND_SINGLE>()   {return 2;}
template<> inline size_t outputLength<OUTPUT_VALUE_SINGLE_AND_TRIPLET>()  {return 4;}
template<> inline size_t outputLength<OUTPUT_VALUE_SINGLE_AND_SEXTET>()   {return 7;}
template<> inline size_t outputLength<OUTPUT_VALUE_TRIPLET_AND_TRIPLET>() {return 6;}
template<> inline size_t outputLength<OUTPUT_VALUE_TRIPLET_AND_SEXTET>()  {return 9;}
template<> inline size_t outputLength<OUTPUT_VALUE_SINGLE_AND_TRIPLET_AND_SEXTET>() {return 10;}

template<> PyObject* formatTuple<OUTPUT_VALUE_SINGLE>(const double result[]) {
    return Py_BuildValue("d", result[0]);
}
template<> PyObject* formatTuple<OUTPUT_VALUE_TRIPLET>(const double result[]) {
    return Py_BuildValue("ddd", result[0], result[1], result[2]);
}
template<> PyObject* formatTuple<OUTPUT_VALUE_SEXTET>(const double result[]) {
    return Py_BuildValue("dddddd",
        result[0], result[1], result[2], result[3], result[4], result[5]);
}
template<> PyObject* formatTuple<OUTPUT_VALUE_SINGLE_AND_SINGLE>(const double result[]) {
    return Py_BuildValue("(dd)", result[0], result[1]);
}
template<> PyObject* formatTuple<OUTPUT_VALUE_SINGLE_AND_TRIPLET>(const double result[]) {
    return Py_BuildValue("d(ddd)", result[0], result[1], result[2], result[3]);
}
template<> PyObject* formatTuple<OUTPUT_VALUE_SINGLE_AND_SEXTET>(const double result[]) {
    return Py_BuildValue("d(dddddd)", result[0],
        result[1], result[2], result[3], result[4], result[5], result[6]);
}
template<> PyObject* formatTuple<OUTPUT_VALUE_TRIPLET_AND_TRIPLET>(const double result[]) {
    return Py_BuildValue("(ddd)(ddd)", result[0], result[1], result[2],
        result[3], result[4], result[5]);
}
template<> PyObject* formatTuple<OUTPUT_VALUE_TRIPLET_AND_SEXTET>(const double result[]) {
    return Py_BuildValue("(ddd)(dddddd)", result[0], result[1], result[2],
        result[3], result[4], result[5], result[6], result[7], result[8]);
}
template<> PyObject* formatTuple<OUTPUT_VALUE_SINGLE_AND_TRIPLET_AND_SEXTET>(const double result[]) {
    return Py_BuildValue("d(ddd)(dddddd)", result[0], result[1], result[2], result[3],
        result[4], result[5], result[6], result[7], result[8], result[9]);
}

template<> PyObject* allocOutputArr<OUTPUT_VALUE_SINGLE>(int size) {
    npy_intp dims[] = {size};
    return PyArray_SimpleNew(1, dims, NPY_DOUBLE);
}
template<> PyObject* allocOutputArr<OUTPUT_VALUE_TRIPLET>(int size) {
    npy_intp dims[] = {size, 3};
    return PyArray_SimpleNew(2, dims, NPY_DOUBLE);
}
template<> PyObject* allocOutputArr<OUTPUT_VALUE_SEXTET>(int size) {
    npy_intp dims[] = {size, 6};
    return PyArray_SimpleNew(2, dims, NPY_DOUBLE);
}
template<> PyObject* allocOutputArr<OUTPUT_VALUE_SINGLE_AND_SINGLE>(int size) {
    npy_intp dims[] = {size};
    PyObject* arr1 = PyArray_SimpleNew(1, dims, NPY_DOUBLE);
    PyObject* arr2 = PyArray_SimpleNew(1, dims, NPY_DOUBLE);
    return Py_BuildValue("NN", arr1, arr2);
}
template<> PyObject* allocOutputArr<OUTPUT_VALUE_SINGLE_AND_TRIPLET>(int size) {
    npy_intp dims1[] = {size};
    npy_intp dims2[] = {size, 3};
    PyObject* arr1 = PyArray_SimpleNew(1, dims1, NPY_DOUBLE);
    PyObject* arr2 = PyArray_SimpleNew(2, dims2, NPY_DOUBLE);
    return Py_BuildValue("NN", arr1, arr2);
}
template<> PyObject* allocOutputArr<OUTPUT_VALUE_SINGLE_AND_SEXTET>(int size) {
    npy_intp dims1[] = {size};
    npy_intp dims2[] = {size, 6};
    PyObject* arr1 = PyArray_SimpleNew(1, dims1, NPY_DOUBLE);
    PyObject* arr2 = PyArray_SimpleNew(2, dims2, NPY_DOUBLE);
    return Py_BuildValue("NN", arr1, arr2);
}
template<> PyObject* allocOutputArr<OUTPUT_VALUE_TRIPLET_AND_TRIPLET>(int size) {
    npy_intp dims[] = {size, 3};
    PyObject* arr1 = PyArray_SimpleNew(2, dims, NPY_DOUBLE);
    PyObject* arr2 = PyArray_SimpleNew(2, dims, NPY_DOUBLE);
    return Py_BuildValue("NN", arr1, arr2);
}
template<> PyObject* allocOutputArr<OUTPUT_VALUE_TRIPLET_AND_SEXTET>(int size) {
    npy_intp dims1[] = {size, 3};
    npy_intp dims2[] = {size, 6};
    PyObject* arr1 = PyArray_SimpleNew(2, dims1, NPY_DOUBLE);
    PyObject* arr2 = PyArray_SimpleNew(2, dims2, NPY_DOUBLE);
    return Py_BuildValue("NN", arr1, arr2);
}
template<> PyObject* allocOutputArr<OUTPUT_VALUE_SINGLE_AND_TRIPLET_AND_SEXTET>(int size) {
    npy_intp dims1[] = {size};
    npy_intp dims2[] = {size, 3};
    npy_intp dims3[] = {size, 6};
    PyObject* arr1 = PyArray_SimpleNew(1, dims1, NPY_DOUBLE);
    PyObject* arr2 = PyArray_SimpleNew(2, dims2, NPY_DOUBLE);
    PyObject* arr3 = PyArray_SimpleNew(2, dims3, NPY_DOUBLE);
    return Py_BuildValue("NNN", arr1, arr2, arr3);
}

template<> void formatOutputArr<OUTPUT_VALUE_SINGLE>(
    const double result[], const int index, PyObject* resultObj) 
{
    pyArrayElem<double>(resultObj, index) = result[0];
}
template<> void formatOutputArr<OUTPUT_VALUE_TRIPLET>(
    const double result[], const int index, PyObject* resultObj) 
{
    for(int d=0; d<3; d++)
        pyArrayElem<double>(resultObj, index, d) = result[d];
}
template<> void formatOutputArr<OUTPUT_VALUE_SEXTET>(
    const double result[], const int index, PyObject* resultObj) 
{
    for(int d=0; d<6; d++)
        pyArrayElem<double>(resultObj, index, d) = result[d];
}
template<> void formatOutputArr<OUTPUT_VALUE_SINGLE_AND_SINGLE>(
    const double result[], const int index, PyObject* resultObj)
{
    pyArrayElem<double>(PyTuple_GET_ITEM(resultObj, 0), index) = result[0];
    pyArrayElem<double>(PyTuple_GET_ITEM(resultObj, 1), index) = result[1];
}
template<> void formatOutputArr<OUTPUT_VALUE_SINGLE_AND_TRIPLET>(
    const double result[], const int index, PyObject* resultObj)
{
    pyArrayElem<double>(PyTuple_GET_ITEM(resultObj, 0), index) = result[0];
    PyObject* arr2 = PyTuple_GET_ITEM(resultObj, 1);
    for(int d=0; d<3; d++)
        pyArrayElem<double>(arr2, index, d) = result[d+1];
}
template<> void formatOutputArr<OUTPUT_VALUE_SINGLE_AND_SEXTET>(
    const double result[], const int index, PyObject* resultObj)
{
    pyArrayElem<double>(PyTuple_GET_ITEM(resultObj, 0), index) = result[0];
    PyObject* arr2 = PyTuple_GET_ITEM(resultObj, 1);
    for(int d=0; d<6; d++)
        pyArrayElem<double>(arr2, index, d) = result[d+1];
}
template<> void formatOutputArr<OUTPUT_VALUE_TRIPLET_AND_TRIPLET>(
    const double result[], const int index, PyObject* resultObj)
{
    PyObject* arr1 = PyTuple_GET_ITEM(resultObj, 0);
    PyObject* arr2 = PyTuple_GET_ITEM(resultObj, 1);
    for(int d=0; d<3; d++) {
        pyArrayElem<double>(arr1, index, d) = result[d];
        pyArrayElem<double>(arr2, index, d) = result[d+3];
    }
}
template<> void formatOutputArr<OUTPUT_VALUE_TRIPLET_AND_SEXTET>(
    const double result[], const int index, PyObject* resultObj)
{
    PyObject* arr1 = PyTuple_GET_ITEM(resultObj, 0);
    PyObject* arr2 = PyTuple_GET_ITEM(resultObj, 1);
    for(int d=0; d<3; d++)
        pyArrayElem<double>(arr1, index, d) = result[d];
    for(int d=0; d<6; d++)
        pyArrayElem<double>(arr2, index, d) = result[d+3];
}
template<> void formatOutputArr<OUTPUT_VALUE_SINGLE_AND_TRIPLET_AND_SEXTET>(
    const double result[], const int index, PyObject* resultObj)
{
    pyArrayElem<double>(PyTuple_GET_ITEM(resultObj, 0), index) = result[0];
    PyObject* arr1 = PyTuple_GET_ITEM(resultObj, 1);
    PyObject* arr2 = PyTuple_GET_ITEM(resultObj, 2);
    for(int d=0; d<3; d++)
        pyArrayElem<double>(arr1, index, d) = result[d+1];
    for(int d=0; d<6; d++)
        pyArrayElem<double>(arr2, index, d) = result[d+4];
}

/** A general function that computes something for one or many input points.
    \tparam numArgs  is the size of array that contains the value of a single input point.
    \tparam numOutput is the identifier (not literally the size) of output data format
    for a single input point: it may be a single number, an array of floats, or even several arrays.
    \param[in]  fnc  is the function pointer to the routine that actually computes something,
    taking a pointer to an instance of Python object, an array of floats as the input point,
    and producing another array of floats as the output.
    \param[in] params  is the pointer to auxiliary parameters that is passed to the 'fnc' routine
    \param[in] args  is the arguments of the function call: it may be a sequence of numArg floats
    that represents a single input point, or a 1d array of the same length and same meaning,
    or a 2d array of dimensions N * numArgs, representing N input points.
    \returns  the result of applying 'fnc' to one or many input points, in the form determined
    both by the number of input points, and the output data format.
    The output for a single point may be a sequence of numbers (tuple or 1d array),
    or several such arrays forming a tuple (e.g., [ [1,2,3], [1,2,3,4,5,6] ]).
    The output for an array of input points would be one or several 2d arrays of length N and
    shape determined by the output format, i.e., for the above example it would be ([N,3], [N,6]).
*/
template<int numArgs, int numOutput>
static PyObject* callAnyFunctionOnArray(void* params, PyObject* args, anyFunction fnc)
{
    if(args==NULL) {
        PyErr_SetString(PyExc_ValueError, "No input data provided");
        return NULL;
    }
    try{
        double input[inputLength<numArgs>()];
        double output[outputLength<numOutput>()];
        if(parseTuple<numArgs>(args, input)) {  // one point
            fnc(params, input, output);
            return formatTuple<numOutput>(output);
        }
        PyErr_Clear();  // clear error if the argument list is not a tuple of a proper type
        PyObject* obj=NULL;
        if(PyArray_Check(args))
            obj = args;
        else if(PyTuple_Check(args) && PyTuple_Size(args)==1)
            obj = PyTuple_GET_ITEM(args, 0);
        if(obj) {
            PyArrayObject *arr = (PyArrayObject*) PyArray_FROM_OTF(obj,  NPY_DOUBLE, NPY_ARRAY_IN_ARRAY);
            if(arr == NULL) {
                PyErr_SetString(PyExc_ValueError, "Input does not contain a valid array");
                return NULL;
            }
            int numpt = 0;
            if(PyArray_NDIM(arr) == 1 && PyArray_DIM(arr, 0) == numArgs) 
            {   // 1d array of length numArgs - a single point
                fnc(params, &pyArrayElem<double>(arr, 0), output);
                Py_DECREF(arr);
                return formatTuple<numOutput>(output);
            }
            // check the shape of input array
            numpt = parseArray<numArgs>(arr);
            if(numpt == 0) {
                PyErr_SetString(PyExc_ValueError, errStrInvalidArrayDim<numArgs>());
                Py_DECREF(arr);
                return NULL;
            }
            // allocate an appropriate output object
            PyObject* outputObj = allocOutputArr<numOutput>(numpt);
            // loop over input array
#ifdef _OPENMP
#pragma omp parallel for
#endif
            for(int i=0; i<numpt; i++) {
                double local_output[outputLength<numOutput>()];  // separate variable in each thread
                fnc(params, &pyArrayElem<double>(arr, i, 0), local_output);
                formatOutputArr<numOutput>(local_output, i, outputObj);
            }
            Py_DECREF(arr);
            return outputObj;
        }
        PyErr_SetString(PyExc_ValueError, errStrInvalidInput<numArgs>());
        return NULL;
    }
    catch(std::exception& e) {
        PyErr_SetString(PyExc_ValueError, (std::string("Exception occurred: ")+e.what()).c_str());
        return NULL;
    }
}


///@}
//  ---------------------
/// \name  Density class
//  ---------------------
///@{

/// \cond INTERNAL_DOCS
/// Python type corresponding to Density class
typedef struct {
    PyObject_HEAD
    potential::PtrDensity dens;
} DensityObject;
/// \endcond

static void Density_dealloc(DensityObject* self)
{
    if(self->dens)
        utils::msg(utils::VL_VERBOSE, "Agama", "Deleted "+std::string(self->dens->name())+
        " density at "+utils::toString(self->dens.get()));
    else
        utils::msg(utils::VL_VERBOSE, "Agama", "Deleted an empty density");
    self->dens.reset();
    self->ob_type->tp_free(self);
}

/// common fragment of docstring for Density and Potential classes
#define DOCSTRING_DENSITY_PARAMS \
    "  mass=...   total mass of the model, if applicable.\n" \
    "  scaleRadius=...   scale radius of the model (if applicable).\n" \
    "  scaleHeight=...   scale height of the model (currently applicable to " \
    "Dehnen, MiyamotoNagai and DiskAnsatz).\n" \
    "  axisRatio=...   axis ratio z/R for SpheroidDensity density profiles.\n" \
    "  p=...   axis ratio y/x, i.e., intermediate to long axis (applicable to triaxial " \
    "potential models such as Dehnen and Ferrers).\n" \
    "  q=...   axis ratio z/x, i.e., short to long axis (if applicable, same as axisRatio).\n" \
    "  gamma=...   central cusp slope (applicable for Dehnen and SpheroidDensity).\n" \
    "  beta=...   outer density slope (SpheroidDensity).\n" \
    "  innerCutoffRadius=...   radius of inner hole (DiskAnsatz).\n" \
    "  outerCutoffRadius=...   radius of outer exponential cutoff (SpheroidDensity).\n" \
    "  surfaceDensity=...   central surface density (or its value if no inner cutoff exists), " \
    "for DiskAnsatz.\n" \
    "  densityNorm=...   normalization of density profile for SpheroidDensity (the value " \
    "at scaleRadius).\n"

/// description of Density class
static const char* docstringDensity =
    "Density is a class representing a variety of density profiles "
    "that do not necessarily have a corresponding potential defined.\n"
    "An instance of Density class is constructed using the following keyword arguments:\n"
    "  type='...' or density='...'   the name of density profile (required), can be one of the following:\n"
    "    Denhen, Plummer, OblatePerfectEllipsoid, Ferrers, MiyamotoNagai, "
    "NFW, DiskDensity, SpheroidDensity.\n"
    DOCSTRING_DENSITY_PARAMS
    "Most of these parameters have reasonable default values.\n\n"
    "An instance of Potential class may be used in all contexts when a Density object is required;\n"
    "moreover, an arbitrary Python object with a method 'density(x,y,z)' that returns a single value "
    "may also be used in these contexts (i.e., an object presenting a Density interface).";

/// extract a pointer to C++ Density class from a Python object,
/// or return an empty pointer on error.
/// Declared here, implemented after the PotentialObject definition becomes available.
static potential::PtrDensity getDensity(PyObject* dens_obj, coord::SymmetryType sym=coord::ST_TRIAXIAL);

/// attempt to construct a composite density from a tuple of Density objects
static potential::PtrDensity Density_initFromTuple(PyObject* tuple)
{
    std::vector<potential::PtrDensity> components;
    for(Py_ssize_t i=0; i<PyTuple_Size(tuple); i++) {
        potential::PtrDensity comp = getDensity(PyTuple_GET_ITEM(tuple, i));
        if(!comp)
            throw std::invalid_argument("Tuple should contain only valid Density objects "
                "or functions providing that interface");
        components.push_back(comp);
    }
    return potential::PtrDensity(new potential::CompositeDensity(components));
}

/// attempt to construct a density from key=value parameters
static potential::PtrDensity Density_initFromDict(PyObject* namedArgs)
{
    utils::KeyValueMap params = convertPyDictToKeyValueMap(namedArgs);
    // for convenience, may specify the type of density model in type="..." argument
    if(params.contains("type") && !params.contains("density"))
        params.set("density", params.getString("type"));
    if(!params.contains("density"))
        throw std::invalid_argument("Should provide the name of density model "
            "in type='...' or density='...' argument");
    return potential::createDensity(params, *conv);
}

/// constructor of Density class
static int Density_init(DensityObject* self, PyObject* args, PyObject* namedArgs)
{
    try{
        // check if we have only a tuple of density components as arguments
        if(args!=NULL && PyTuple_Check(args) && PyTuple_Size(args)>0 &&
            (namedArgs==NULL || PyDict_Size(namedArgs)==0))
            self->dens = Density_initFromTuple(args);
        else if(namedArgs!=NULL && PyDict_Check(namedArgs) && PyDict_Size(namedArgs)>0)
            self->dens = Density_initFromDict(namedArgs);
        else {
            throw std::invalid_argument(
                "Invalid parameters passed to the constructor, type help(Density) for details");
        }
        assert(self->dens);
        utils::msg(utils::VL_VERBOSE, "Agama", "Created "+std::string(self->dens->name())+
            " density at "+utils::toString(self->dens.get()));
        return 0;
    }
    catch(std::exception& e) {
        PyErr_SetString(PyExc_ValueError, (std::string("Error in creating density: ")+e.what()).c_str());
        return -1;
    }
}

static void fncDensity_density(void* obj, const double input[], double *result) {
    const coord::PosCar point = convertPos(input);
    result[0] = ((DensityObject*)obj)->dens->density(point)
        / (conv->massUnit / pow_3(conv->lengthUnit));  // unit of density is M/L^3
}
static PyObject* Density_density(PyObject* self, PyObject* args) {
    return callAnyFunctionOnArray<INPUT_VALUE_TRIPLET, OUTPUT_VALUE_SINGLE>
        (self, args, fncDensity_density);
}

static PyObject* Density_name(PyObject* self)
{
    return Py_BuildValue("s", ((DensityObject*)self)->dens->name());
}

static PyObject* Density_totalMass(PyObject* self)
{
    try{
        return Py_BuildValue("d", ((DensityObject*)self)->dens->totalMass() / conv->massUnit);
    }
    catch(std::exception& e) {
        PyErr_SetString(PyExc_ValueError,
            (std::string("Error in Density.totalMass(): ")+e.what()).c_str());
        return NULL;
    }
}

static PyObject* Density_export(PyObject* self, PyObject* args)
{
    const char* filename=NULL;
    if(!PyArg_ParseTuple(args, "s", &filename))
        return NULL;
    try{
        writeDensity(filename, *((DensityObject*)self)->dens, *conv);
        Py_INCREF(Py_None);
        return Py_None;
    }
    catch(std::exception& e) {
        PyErr_SetString(PyExc_ValueError, (std::string("Error writing file: ")+e.what()).c_str());
        return NULL;
    }
}

/// shared between Density and Potential classes
static PyObject* sampleDensity(const potential::BaseDensity& dens, PyObject* args)
{
    int numPoints=0;
    if(!PyArg_ParseTuple(args, "i", &numPoints) || numPoints<=0)
    {
        PyErr_SetString(PyExc_ValueError,
            "sample() takes one integer argument - the number of particles");
        return NULL;
    }
    try{
        // do the sampling
        particles::ParticleArray<coord::PosCyl> points =
            galaxymodel::generateDensitySamples(dens, numPoints);

        // convert output to NumPy array
        numPoints = points.size();
        npy_intp dims[] = {numPoints, 3};
        PyArrayObject* pos_arr  = (PyArrayObject*)PyArray_SimpleNew(2, dims, NPY_DOUBLE);
        PyArrayObject* mass_arr = (PyArrayObject*)PyArray_SimpleNew(1, dims, NPY_DOUBLE);
        for(int i=0; i<numPoints; i++) {
            unconvertPos(coord::toPosCar(points.point(i)), &pyArrayElem<double>(pos_arr, i, 0));
            pyArrayElem<double>(mass_arr, i) = points.mass(i) / conv->massUnit;
        }
        return Py_BuildValue("NN", pos_arr, mass_arr);
    }
    catch(std::exception& e) {
        PyErr_SetString(PyExc_ValueError, 
            (std::string("Error in sample(): ")+e.what()).c_str());
        return NULL;
    }
}

static PyObject* Density_sample(PyObject* self, PyObject* args)
{
    return sampleDensity(*((DensityObject*)self)->dens, args);
}

static PyMethodDef Density_methods[] = {
    { "name", (PyCFunction)Density_name, METH_NOARGS,
      "Return the name of the density model\n"
      "No arguments\n"
      "Returns: string" },
    { "density", Density_density, METH_VARARGS, 
      "Compute density at a given point or array of points\n"
      "Arguments: a triplet of floats (x,y,z) or a 2d Nx3 array\n"
      "Returns: float or array of floats" },
    { "export", Density_export, METH_VARARGS,
      "Export density expansion coefficients to a text file\n"
      "Arguments: filename (string)\n"
      "Returns: none" },
    { "sample", Density_sample, METH_VARARGS, 
      "Sample the density profile with N point masses\n"
      "Arguments: the number of particles\n"
      "Returns: a tuple of two arrays: "
      "2d Nx3 array of point cartesian coordinates and 1d array of N point masses" },
    { "totalMass", (PyCFunction)Density_totalMass, METH_NOARGS,
      "Return the total mass of the density model\n"
      "No arguments\n"
      "Returns: float number" },
    { NULL }
};

static PyTypeObject DensityType = {
    PyObject_HEAD_INIT(NULL)
    0, "agama.Density",
    sizeof(DensityObject), 0, (destructor)Density_dealloc,
    0, 0, 0, 0, 0, 0, 0, 0, 0, 0, Density_name, 0, 0, 0,
    Py_TPFLAGS_DEFAULT, docstringDensity,
    0, 0, 0, 0, 0, 0, Density_methods, 0, 0, 0, 0, 0, 0, 0,
    (initproc)Density_init
};

/// create a Python Density object and initialize it with an existing instance of C++ density class
static PyObject* createDensityObject(const potential::PtrDensity& dens)
{
    DensityObject* dens_obj = PyObject_New(DensityObject, &DensityType);
    if(!dens_obj)
        return NULL;

    // this is a DIRTY HACK!!! we have allocated a new instance of Python class,
    // but have not initialized its extra fields in any way, so they contain garbage.
    // We can't simply assign a new value to its 'pot' member variable,
    // because this is an object (smart pointer) with undefined state,
    // and it would attempt to deallocate its managed pointer before being assigned
    // a new value, which results in a crash.
    // Therefore, we use the "placement new" syntax to construct an empty smart pointer in-place,
    // in the already allocated chunk of memory (which is just the address of this member variable).
    // Note that we don't have these problems in the standard workflow when a Python object 
    // is allocated from Python, because the tp_alloc routine used in its default or custom tp_new
    // method fills the entire memory block of the corresponding struct with zeros,
    // which results in a correct initialization of both POD types and smart pointers
    // (perhaps accidentally, and would not be valid for more complex classes with virtual tables).
    new (&(dens_obj->dens)) potential::PtrDensity;
    // now we may safely assign a new value to the smart pointer
    dens_obj->dens = dens;
    utils::msg(utils::VL_VERBOSE, "Agama", "Created a Python wrapper for "+
        std::string(dens->name())+" density at "+utils::toString(dens.get()));
    return (PyObject*)dens_obj;
}

/// Helper class for providing a BaseDensity interface
/// to a Python function that returns density at one or several point
class DensityWrapper: public potential::BaseDensity{
    OmpDisabler ompDisabler;
    PyObject* fnc;
    coord::SymmetryType sym;
    std::string fncname;
public:
    DensityWrapper(PyObject* _fnc, coord::SymmetryType _sym): fnc(_fnc), sym(_sym)
    {
        Py_INCREF(fnc);
        fncname = toString(fnc);
        utils::msg(utils::VL_VERBOSE, "Agama",
            "Created a C++ density wrapper for Python function "+fncname);
    }
    ~DensityWrapper()
    {
        utils::msg(utils::VL_VERBOSE, "Agama",
            "Deleted a C++ density wrapper for Python function "+fncname);
        Py_DECREF(fnc);
    }
    virtual coord::SymmetryType symmetry() const { return sym; }
    virtual const char* name() const { return fncname.c_str(); };
    virtual double densityCyl(const coord::PosCyl &pos) const {
        return densityCar(toPosCar(pos)); }
    virtual double densitySph(const coord::PosSph &pos) const {
        return densityCar(toPosCar(pos)); }
    virtual double densityCar(const coord::PosCar &pos) const {
        double xyz[3];
        unconvertPos(pos, xyz);
        npy_intp dims[]  = {1, 3};
        PyObject* args   = PyArray_SimpleNewFromData(2, dims, NPY_DOUBLE, xyz);
        PyObject* result = PyObject_CallFunctionObjArgs(fnc, args, NULL);
        Py_DECREF(args);
        double value;
        if(result == NULL) {
            PyErr_Print();
            throw std::runtime_error("Call to user-defined density function failed");
        }
        if(PyArray_Check(result))
            value = pyArrayElem<double>(result, 0);
        else if(PyNumber_Check(result))
            value = PyFloat_AsDouble(result);
        else {
            Py_DECREF(result);
            throw std::runtime_error("Invalid data type returned from user-defined density function");
        }
        Py_DECREF(result);
        return value * conv->massUnit / pow_3(conv->lengthUnit);
    }
};


///@}
//  -----------------------
/// \name  Potential class
//  -----------------------
///@{

/// \cond INTERNAL_DOCS
/// Python type corresponding to Potential class
typedef struct {
    PyObject_HEAD
    potential::PtrPotential pot;
} PotentialObject;
/// \endcond

static void Potential_dealloc(PotentialObject* self)
{
    if(self->pot)
        utils::msg(utils::VL_VERBOSE, "Agama", "Deleted "+std::string(self->pot->name())+
        " potential at "+utils::toString(self->pot.get()));
    else
        utils::msg(utils::VL_VERBOSE, "Agama", "Deleted an empty potential");
    self->pot.reset();
    self->ob_type->tp_free(self);
}

/// pointer to the Potential type object (will be initialized below to &PotentialType,
/// this is necessary because it is used in Potential_init which is defined before PotentialType)
static PyTypeObject* PotentialTypePtr;

/// description of Potential class
static const char* docstringPotential = 
    "Potential is a class that represents a wide range of gravitational potentials.\n"
    "There are several ways of initializing the potential instance:\n"
    "  - from a list of key=value arguments that specify an elementary potential class;\n"
    "  - from a tuple of dictionary objects that contain the same list of possible "
    "key/value pairs for each component of a composite potential;\n"
    "  - from an INI file with these parameters for one or several components;\n"
    "  - from a tuple of existing Potential objects created previously "
    "(in this case a composite potential is created from these components).\n"
    "Note that all keywords and their values are not case-sensitive.\n\n"
    "List of possible keywords for a single component:\n"
    "  type='...'   the type of potential, can be one of the following 'basic' types:\n"
    "    Harmonic, Logarithmic, Plummer, MiyamotoNagai, NFW, Ferrers, Dehnen, "
    "OblatePerfectEllipsoid, DiskDensity, SpheroidDensity;\n"
    "    or one of the expansion types:  Multipole or CylSpline - "
    "in these cases, one should provide either a density model, file name, "
    "or an array of particles.\n"
    DOCSTRING_DENSITY_PARAMS
    "Parameters for potential expansions:\n"
    "  density=...   the density model for a potential expansion.\n  It may be a string "
    "with the name of density profile (most of the elementary potentials listed above "
    "can be used as density models, except those with infinite mass; "
    "in addition, there are other density models without a corresponding potential).\n"
    "  Alternatively, it may be an object providing an appropriate interface -- "
    "either an instance of Density or Potential class, or a user-defined function "
    "'my_density(xyz)' returning the value of density computed simultaneously at N points, "
    "where xyz is a Nx3 array of points in cartesian coordinates (even if N=1, it's a 2d array).\n"
    "  file='...'   the name of a file with potential coefficients for a potential "
    "expansion (an alternative to density='...'), or with an N-body snapshot that "
    "will be used to compute the coefficients.\n"
    "  particles=(coords, mass)   array of point masses to be used in construction "
    "of a potential expansion (an alternative to density='...' or file='...' options): "
    "should be a tuple with two arrays - coordinates and mass, where the first one is "
    "a two-dimensional Nx3 array and the second one is a one-dimensional array of length N.\n"
    "  symmetry='...'   assumed symmetry for potential expansion constructed from "
    "an N-body snapshot (possible options, in order of decreasing symmetry: "
    "'Spherical', 'Axisymmetric', 'Triaxial', 'None', or a numerical code).\n"
    "  gridSizeR=...   number of radial grid points in Multipole and CylSpline potentials.\n"
    "  gridSizeZ=...   number of grid points in z-direction for CylSpline potential.\n"
    "  rmin=...   radius of the innermost grid node for Multipole and CylSpline; zero(default) "
    "means auto-detect.\n"
    "  rmax=...   same for the outermost grid node.\n"
    "  zmin=...   z-coordinate of the innermost grid node in CylSpline (zero means autodetect).\n"
    "  zmax=...   same for the outermost grid node.\n"
    "  lmax=...   order of spherical-harmonic expansion (max.index of angular harmonic "
    "coefficient) in Multipole.\n"
    "  mmax=...   order of azimuthal-harmonic expansion (max.index of Fourier coefficient in "
    "phi angle) in Multipole and CylSpline.\n"
    "  smoothing=...   amount of smoothing in Multipole initialized from an N-body snapshot.\n\n"
    "Most of these parameters have reasonable default values; the only necessary ones are "
    "`type`, and for a potential expansion, `density` or `file` or `particles`.\n"
    "If the coefficiens of a potential expansion are loaded from a file, then the `type` argument "
    "is not required (it will be inferred from the first line of the file).\n"
    "Examples:\n\n"
    ">>> pot_halo = Potential(type='Dehnen', mass=1e12, gamma=1, scaleRadius=100, p=0.8, q=0.6)\n"
    ">>> pot_disk = Potential(type='MiyamotoNagai', mass=5e10, scaleRadius=5, scaleHeight=0.5)\n"
    ">>> pot_composite = Potential(pot_halo, pot_disk)\n"
    ">>> pot_from_ini  = Potential('my_potential.ini')\n"
    ">>> pot_from_coef = Potential(file='stored_coefs')\n"
    ">>> pot_from_particles = Potential(type='Multipole', particles=(coords, masses))\n"
    ">>> pot_user = Potential(type='Multipole', density=lambda x: (numpy.sum(x**2,axis=1)+1)**-2)\n"
    ">>> disk_par = dict(type='DiskDensity', surfaceDensity=1e9, scaleRadius=3, scaleHeight=0.4)\n"
    ">>> halo_par = dict(type='SpheroidDensity', densityNorm=2e7, scaleRadius=15, gamma=1, beta=3, "
    "outerCutoffRadius=150, axisRatioZ=0.8)\n"
    ">>> pot_exp = Potential(type='Multipole', density=Density(**halo_par), "
    "gridSizeR=20, Rmin=1, Rmax=500, lmax=4)\n"
    ">>> pot_galpot = Potential(disk_par, halo_par)\n\n"
    "The latter example illustrates the use of GalPot components (exponential disks and spheroids) "
    "from Dehnen&Binney 1998; these are internally implemented using a Multipole potential expansion "
    "and a special variant of disk potential, but may also be combined with any other components "
    "if needed.\n"
    "The numerical values in the above examples are given in solar masses and kiloparsecs; "
    "a call to `setUnits` should precede the construction of potentials in this approach. "
    "Alternatively, one may provide no units at all, and use the `N-body` convention G=1 "
    "(this is the default regime and is restored by `resetUnits`).\n";

/// attempt to construct potential from an array of particles
static potential::PtrPotential Potential_initFromParticles(
    const utils::KeyValueMap& params, PyObject* points)
{
    if(params.contains("file"))
        throw std::invalid_argument("Cannot provide both 'particles' and 'file' arguments");
    if(params.contains("density"))
        throw std::invalid_argument("Cannot provide both 'particles' and 'density' arguments");
    if(!params.contains("type"))
        throw std::invalid_argument("Must provide 'type=\"...\"' argument");
    PyObject *pointCoordObj, *pointMassObj;
    if(!PyArg_ParseTuple(points, "OO", &pointCoordObj, &pointMassObj)) {
        throw std::invalid_argument("'particles' must be a tuple with two arrays - "
            "coordinates and mass, where the first one is a two-dimensional Nx3 array "
            "and the second one is a one-dimensional array of length N");
    }
    PyArrayObject *pointCoordArr = (PyArrayObject*)
        PyArray_FROM_OTF(pointCoordObj, NPY_DOUBLE, NPY_ARRAY_IN_ARRAY);
    PyArrayObject *pointMassArr  = (PyArrayObject*)
        PyArray_FROM_OTF(pointMassObj,  NPY_DOUBLE, NPY_ARRAY_IN_ARRAY);
    if(pointCoordArr == NULL || pointMassArr == NULL) {
        Py_XDECREF(pointCoordArr);
        Py_XDECREF(pointMassArr);
        throw std::invalid_argument("'particles' does not contain valid arrays");
    }
    int numpt = 0;
    if(PyArray_NDIM(pointMassArr) == 1)
        numpt = PyArray_DIM(pointMassArr, 0);
    if(numpt == 0 || PyArray_NDIM(pointCoordArr) != 2 || 
        PyArray_DIM(pointCoordArr, 0) != numpt || PyArray_DIM(pointCoordArr, 1) != 3)
    {
        Py_DECREF(pointCoordArr);
        Py_DECREF(pointMassArr);
        throw std::invalid_argument("'particles' does not contain valid arrays "
            "(the first one must be 2d array of shape Nx3 and the second one must be 1d array of length N)");
    }
    particles::ParticleArray<coord::PosCar> pointArray;
    pointArray.data.reserve(numpt);
    for(int i=0; i<numpt; i++) {
        pointArray.add(convertPos(&pyArrayElem<double>(pointCoordArr, i, 0)),
            pyArrayElem<double>(pointMassArr, i) * conv->massUnit);
    }
    Py_DECREF(pointCoordArr);
    Py_DECREF(pointMassArr);
    return potential::createPotential(params, pointArray, *conv);
}

/// attempt to construct an elementary potential from the parameters provided in dictionary
static potential::PtrPotential Potential_initFromDict(PyObject* args)
{
    utils::KeyValueMap params = convertPyDictToKeyValueMap(args);
    // check if the list of arguments contains points
    PyObject* points = getItemFromPyDict(args, "particles");
    if(points) {
        params.unset("particles");
        return Potential_initFromParticles(params, points);
    }
    // check if the list of arguments contains a density object
    // or a string specifying the name of density model
    PyObject* dens_obj = getItemFromPyDict(args, "density");
    if(dens_obj) {
        if(params.contains("file"))
            throw std::invalid_argument("Cannot provide both 'file' and 'density' arguments");
        potential::PtrDensity dens = getDensity(dens_obj,
            potential::getSymmetryTypeByName(toString(getItemFromPyDict(args, "symmetry"))));
        if(dens) {
            /// attempt to construct a potential expansion from a user-provided density model
            if(params.getString("type").empty())
                throw std::invalid_argument("'type' argument must be provided");
            params.unset("density");
            return potential::createPotential(params, *dens, *conv);
        } else if(!PyString_Check(dens_obj)) {
            throw std::invalid_argument(
                "'density' argument should be the name of density profile "
                "or an object that provides an appropriate interface (e.g., an instance of "
                "Density or Potential class, or a user-defined function of 3 coordinates)");
        }
    }
    return potential::createPotential(params, *conv);
}

/// attempt to construct a composite potential from a tuple of Potential objects
/// or dictionaries with potential parameters
static potential::PtrPotential Potential_initFromTuple(PyObject* tuple)
{
    if(PyTuple_Size(tuple) == 1 && PyString_Check(PyTuple_GET_ITEM(tuple, 0)))
    {   // assuming that we have one parameter which is the INI file name
        return potential::createPotential(PyString_AsString(PyTuple_GET_ITEM(tuple, 0)), *conv);
    }
    bool onlyPot = true, onlyDict = true;
    // first check the types of tuple elements
    for(Py_ssize_t i=0; i<PyTuple_Size(tuple); i++) {
        onlyPot &= PyObject_TypeCheck(PyTuple_GET_ITEM(tuple, i), PotentialTypePtr) &&
             ((PotentialObject*)PyTuple_GET_ITEM(tuple, i))->pot;  // an existing Potential object
        onlyDict &= PyDict_Check(PyTuple_GET_ITEM(tuple, i));      // a dictionary with param=value pairs
    }
    if(onlyPot) {
        std::vector<potential::PtrPotential> components;
        for(Py_ssize_t i=0; i<PyTuple_Size(tuple); i++) {
            components.push_back(((PotentialObject*)PyTuple_GET_ITEM(tuple, i))->pot);
        }
        return potential::PtrPotential(new potential::CompositeCyl(components));
    } else if(onlyDict) {
        std::vector<utils::KeyValueMap> paramsArr;
        for(Py_ssize_t i=0; i<PyTuple_Size(tuple); i++) {
            paramsArr.push_back(convertPyDictToKeyValueMap(PyTuple_GET_ITEM(tuple, i)));
        }
        return potential::createPotential(paramsArr, *conv);
    } else
        throw std::invalid_argument(
            "The tuple should contain either Potential objects or dictionaries with potential parameters");
}

/// the generic constructor of Potential object
static int Potential_init(PotentialObject* self, PyObject* args, PyObject* namedArgs)
{
    try{
        // check if we have only a tuple of potential components as arguments
        if(args!=NULL && PyTuple_Check(args) && PyTuple_Size(args)>0 && 
            (namedArgs==NULL || PyDict_Size(namedArgs)==0))
            self->pot = Potential_initFromTuple(args);
        else if(namedArgs!=NULL && PyDict_Check(namedArgs) && PyDict_Size(namedArgs)>0)
            self->pot = Potential_initFromDict(namedArgs);
        else {
            utils::msg(utils::VL_WARNING, "Agama",
                "Received "+utils::toString((int)PyTuple_Size(args))+" positional arguments "+
                (namedArgs==NULL ? "and no named arguments" :
                "and "+utils::toString((int)PyDict_Size(namedArgs))+" named arguments"));
            throw std::invalid_argument(
                "Invalid parameters passed to the constructor, type help(Potential) for details");
        }
        assert(self->pot);
        utils::msg(utils::VL_VERBOSE, "Agama", "Created "+std::string(self->pot->name())+
            " potential at "+utils::toString(self->pot.get()));
        return 0;
    }
    catch(std::exception& e) {
        PyErr_SetString(PyExc_ValueError, (std::string("Error in creating potential: ")+e.what()).c_str());
        return -1;
    }
}

static bool Potential_isCorrect(PyObject* self)
{
    if(self==NULL) {
        PyErr_SetString(PyExc_ValueError, "Should be called as method of Potential object");
        return false;
    }
    if(!((PotentialObject*)self)->pot) {
        PyErr_SetString(PyExc_ValueError, "Potential is not initialized properly");
        return false;
    }
    return true;
}

// function that do actually compute something from the potential object,
// applying appropriate unit conversions

static void fncPotential_potential(void* obj, const double input[], double *result) {
    const coord::PosCar point = convertPos(input);
    result[0] = ((PotentialObject*)obj)->pot->value(point)
        / pow_2(conv->velocityUnit);   // unit of potential is V^2
}
static PyObject* Potential_potential(PyObject* self, PyObject* args, PyObject* /*namedArgs*/) {
    if(!Potential_isCorrect(self))
        return NULL;
    return callAnyFunctionOnArray<INPUT_VALUE_TRIPLET, OUTPUT_VALUE_SINGLE>
        (self, args, fncPotential_potential);
}

static void fncPotential_density(void* obj, const double input[], double *result) {
    const coord::PosCar point = convertPos(input);
    result[0] = ((PotentialObject*)obj)->pot->density(point)
        / (conv->massUnit / pow_3(conv->lengthUnit));  // unit of density is M/L^3
}
static PyObject* Potential_density(PyObject* self, PyObject* args) {
    if(!Potential_isCorrect(self))
        return NULL;
    return callAnyFunctionOnArray<INPUT_VALUE_TRIPLET, OUTPUT_VALUE_SINGLE>
        (self, args, fncPotential_density);
}

static void fncPotential_force(void* obj, const double input[], double *result) {
    const coord::PosCar point = convertPos(input);
    coord::GradCar grad;
    ((PotentialObject*)obj)->pot->eval(point, NULL, &grad);
    // unit of force per unit mass is V/T
    const double convF = 1 / (conv->velocityUnit/conv->timeUnit);
    result[0] = -grad.dx * convF;
    result[1] = -grad.dy * convF;
    result[2] = -grad.dz * convF;
}
static PyObject* Potential_force(PyObject* self, PyObject* args) {
    if(!Potential_isCorrect(self))
        return NULL;
    return callAnyFunctionOnArray<INPUT_VALUE_TRIPLET, OUTPUT_VALUE_TRIPLET>
        (self, args, fncPotential_force);
}

static void fncPotential_forceDeriv(void* obj, const double input[], double *result) {
    const coord::PosCar point = convertPos(input);
    coord::GradCar grad;
    coord::HessCar hess;
    ((PotentialObject*)obj)->pot->eval(point, NULL, &grad, &hess);
    // unit of force per unit mass is V/T
    const double convF = 1 / (conv->velocityUnit/conv->timeUnit);
    // unit of force deriv per unit mass is V/T^2
    const double convD = 1 / (conv->velocityUnit/pow_2(conv->timeUnit));
    result[0] = -grad.dx * convF;
    result[1] = -grad.dy * convF;
    result[2] = -grad.dz * convF;
    result[3] = -hess.dx2  * convD;
    result[4] = -hess.dy2  * convD;
    result[5] = -hess.dz2  * convD;
    result[6] = -hess.dxdy * convD;
    result[7] = -hess.dydz * convD;
    result[8] = -hess.dxdz * convD;
}
static PyObject* Potential_forceDeriv(PyObject* self, PyObject* args) {
    if(!Potential_isCorrect(self))
        return NULL;
    return callAnyFunctionOnArray<INPUT_VALUE_TRIPLET, OUTPUT_VALUE_TRIPLET_AND_SEXTET>
        (self, args, fncPotential_forceDeriv);
}

static PyObject* Potential_name(PyObject* self)
{
    if(!Potential_isCorrect(self))
        return NULL;
    return Py_BuildValue("s", ((PotentialObject*)self)->pot->name());
}

static PyObject* Potential_export(PyObject* self, PyObject* args)
{
    const char* filename=NULL;
    if(!Potential_isCorrect(self) || !PyArg_ParseTuple(args, "s", &filename))
        return NULL;
    try{
        writePotential(filename, *((PotentialObject*)self)->pot, *conv);
        Py_INCREF(Py_None);
        return Py_None;
    }
    catch(std::exception& e) {
        PyErr_SetString(PyExc_ValueError, (std::string("Error writing file: ")+e.what()).c_str());
        return NULL;
    }
}

static PyObject* Potential_totalMass(PyObject* self)
{
    if(!Potential_isCorrect(self))
        return NULL;
    try{
        return Py_BuildValue("d", ((PotentialObject*)self)->pot->totalMass() / conv->massUnit);
    }
    catch(std::exception& e) {
        PyErr_SetString(PyExc_ValueError,
            (std::string("Error in Potential.totalMass(): ")+e.what()).c_str());
        return NULL;
    }
}

static PyObject* Potential_sample(PyObject* self, PyObject* args)
{
    if(!Potential_isCorrect(self))
        return NULL;
    return sampleDensity(*((PotentialObject*)self)->pot, args);
}

static PyMethodDef Potential_methods[] = {
    { "name", (PyCFunction)Potential_name, METH_NOARGS,
      "Return the name of the potential\n"
      "No arguments\n"
      "Returns: string" },
    { "potential", (PyCFunction)Potential_potential, METH_VARARGS,
      "Compute potential at a given point or array of points\n"
      "Arguments: a triplet of floats (x,y,z) or array of such triplets\n"
      "Returns: float or array of floats" },
    { "density", Potential_density, METH_VARARGS,
      "Compute density at a given point or array of points\n"
      "Arguments: a triplet of floats (x,y,z) or array of such triplets\n"
      "Returns: float or array of floats" },
    { "force", Potential_force, METH_VARARGS,
      "Compute force at a given point or array of points\n"
      "Arguments: a triplet of floats (x,y,z) or array of such triplets\n"
      "Returns: float[3] - x,y,z components of force, or array of such triplets" },
    { "forceDeriv", Potential_forceDeriv, METH_VARARGS,
      "Compute force and its derivatives at a given point or array of points\n"
      "Arguments: a triplet of floats (x,y,z) or array of such triplets\n"
      "Returns: (float[3],float[6]) - x,y,z components of force, "
      "and the matrix of force derivatives stored as dFx/dx,dFy/dy,dFz/dz,dFx/dy,dFy/dz,dFz/dx; "
      "or if the input was an array of N points, then both items in the tuple are 2d arrays "
      "with sizes Nx3 and Nx6, respectively"},
    { "sample", Potential_sample, METH_VARARGS, 
      "Sample the density profile with N point masses\n"
      "Arguments: the number of points\n"
      "Returns: a tuple of two arrays: "
      "2d Nx3 array of point cartesian coordinates and 1d array of N point masses" },
    { "export", Potential_export, METH_VARARGS,
      "Export potential expansion coefficients to a text file\n"
      "Arguments: filename (string)\n"
      "Returns: none" },
    { "totalMass", (PyCFunction)Potential_totalMass, METH_NOARGS,
      "Return the total mass of the density model\n"
      "No arguments\n"
      "Returns: float number" },
    { NULL }
};

static PyTypeObject PotentialType = {
    PyObject_HEAD_INIT(NULL)
    0, "agama.Potential",
    sizeof(PotentialObject), 0, (destructor)Potential_dealloc,
    0, 0, 0, 0, 0, 0, 0, 0, 0, 0, Potential_name, 0, 0, 0,
    Py_TPFLAGS_DEFAULT, docstringPotential,
    0, 0, 0, 0, 0, 0, Potential_methods, 0, 0, 0, 0, 0, 0, 0,
    (initproc)Potential_init
};

/// create a Python Potential object and initialize it with an existing instance of C++ potential class
static PyObject* createPotentialObject(const potential::PtrPotential& pot)
{
    PotentialObject* pot_obj = PyObject_New(PotentialObject, &PotentialType);
    if(!pot_obj)
        return NULL;
    // same hack as in 'createDensityObject()'
    new (&(pot_obj->pot)) potential::PtrPotential;
    pot_obj->pot = pot;
    utils::msg(utils::VL_VERBOSE, "Agama",
        "Created a Python wrapper for "+std::string(pot->name())+" potential");
    return (PyObject*)pot_obj;
}

/// extract a pointer to C++ Potential class from a Python object,
/// or return an empty pointer on error
static potential::PtrPotential getPotential(PyObject* pot_obj)
{
    if(pot_obj == NULL || !PyObject_TypeCheck(pot_obj, &PotentialType) ||
        !((PotentialObject*)pot_obj)->pot)
        return potential::PtrPotential();    // empty pointer
    return ((PotentialObject*)pot_obj)->pot; // pointer to an existing instance of C++ Potential class
}

/// extract a pointer to C++ Density class from a Python object
static potential::PtrDensity getDensity(PyObject* dens_obj, coord::SymmetryType sym)
{
    if(dens_obj == NULL)
        return potential::PtrDensity();

    // check if this is a Python wrapper for a C++ Density object
    if(PyObject_TypeCheck(dens_obj, &DensityType) && ((DensityObject*)dens_obj)->dens)
        return ((DensityObject*)dens_obj)->dens;

    // check if this is a Python wrapper for a C++ Potential object,
    // which also provides a 'density()' method
    if(PyObject_TypeCheck(dens_obj, &PotentialType) && ((PotentialObject*)dens_obj)->pot)
        return ((PotentialObject*)dens_obj)->pot;

    // otherwise this could be an arbitrary Python function
    if(PyCallable_Check(dens_obj))
    {   // then create a C++ wrapper for this Python function
        // (don't check if it accepts a single Nx3 array as the argument...)
        return potential::PtrDensity(new DensityWrapper(dens_obj, sym));
    }

    // none of the above succeeded -- return an empty pointer
    return potential::PtrDensity();
}


///@}
//  --------------------------
/// \name  ActionFinder class
//  --------------------------
///@{

/// create a spherical or non-spherical action finder
static actions::PtrActionFinder createActionFinder(const potential::PtrPotential& pot)
{
    assert(pot);
    actions::PtrActionFinder af = isSpherical(*pot) ?
        actions::PtrActionFinder(new actions::ActionFinderSpherical(*pot)) :
        actions::PtrActionFinder(new actions::ActionFinderAxisymFudge(pot));
    utils::msg(utils::VL_VERBOSE, "Agama",
        "Created "+std::string(isSpherical(*pot) ? "Spherical" : "Fudge")+
        " action finder for "+pot->name()+" potential at "+utils::toString(af.get()));
    return af;
}

/// \cond INTERNAL_DOCS
/// Python type corresponding to ActionFinder class
typedef struct {
    PyObject_HEAD
    actions::PtrActionFinder af;  // C++ object for action finder
} ActionFinderObject;
/// \endcond

static void ActionFinder_dealloc(ActionFinderObject* self)
{
    utils::msg(utils::VL_VERBOSE, "Agama", "Deleted an action finder at "+
        utils::toString(self->af.get()));
    self->af.reset();
    self->ob_type->tp_free(self);
}

static const char* docstringActionFinder =
    "ActionFinder object is created for a given potential, and its () operator "
    "computes actions for a given position/velocity point, or array of points\n"
    "Arguments: a sextet of floats (x,y,z,vx,vy,vz) or array of such sextets\n"
    "Returns: float or array of floats (for each point: Jr, Jz, Jphi)";

static int ActionFinder_init(PyObject* self, PyObject* args, PyObject* /*namedArgs*/)
{
    PyObject* pot_obj=NULL;
    if(!PyArg_ParseTuple(args, "O", &pot_obj)) {
        PyErr_SetString(PyExc_ValueError, "Incorrect parameters for ActionFinder constructor: "
            "must provide an instance of Potential to work with.");
        return -1;
    }
    potential::PtrPotential pot = getPotential(pot_obj);
    if(!pot) {
        PyErr_SetString(PyExc_TypeError, "Argument must be a valid instance of Potential class");
        return -1;
    }
    try{
        ((ActionFinderObject*)self)->af = createActionFinder(pot);
        return 0;
    }
    catch(std::exception& e) {
        PyErr_SetString(PyExc_ValueError, 
            (std::string("Error in ActionFinder initialization: ")+e.what()).c_str());
        return -1;
    }
}

static void fncActions(void* obj, const double input[], double *result) {
    try{
        const coord::PosVelCyl point = coord::toPosVelCyl(convertPosVel(input));
        actions::Actions acts = ((ActionFinderObject*)obj)->af->actions(point);
        // unit of action is V*L
        const double convA = 1 / (conv->velocityUnit * conv->lengthUnit);
        result[0] = acts.Jr   * convA;
        result[1] = acts.Jz   * convA;
        result[2] = acts.Jphi * convA;
    }
    catch(std::exception& ) {  // indicates an error, e.g., positive value of energy
        result[0] = result[1] = result[2] = NAN;
    }
}
static PyObject* ActionFinder_value(PyObject* self, PyObject* args, PyObject* /*namedArgs*/)
{
    if(!((ActionFinderObject*)self)->af) {
        PyErr_SetString(PyExc_ValueError, "ActionFinder object is not properly initialized");
        return NULL;
    }
    return callAnyFunctionOnArray<INPUT_VALUE_SEXTET, OUTPUT_VALUE_TRIPLET>
        (self, args, fncActions);
}

static PyTypeObject ActionFinderType = {
    PyObject_HEAD_INIT(NULL)
    0, "agama.ActionFinder",
    sizeof(ActionFinderObject), 0, (destructor)ActionFinder_dealloc,
    0, 0, 0, 0, 0, 0, 0, 0, 0, ActionFinder_value, 0, 0, 0, 0,
    Py_TPFLAGS_DEFAULT, docstringActionFinder, 
    0, 0, 0, 0, 0, 0, 0, 0, 0, 0, 0, 0, 0, 0,
    ActionFinder_init
};

/// create a Python ActionFinder object and initialize it
/// with an existing instance of C++ action finder class
static PyObject* createActionFinderObject(actions::PtrActionFinder af)
{
    ActionFinderObject* af_obj = PyObject_New(ActionFinderObject, &ActionFinderType);
    if(!af_obj)
        return NULL;
    // same trickery as in 'createDensityObject()'
    new (&(af_obj->af)) actions::PtrActionFinder;
    af_obj->af = af;
    utils::msg(utils::VL_VERBOSE, "Agama", "Created a Python wrapper for action finder at "+
        utils::toString(af.get()));
    return (PyObject*)af_obj;
}

/// \cond INTERNAL_DOCS
/// standalone action finder
typedef struct {
    potential::PtrPotential pot;
    double ifd;
} ActionFinderParams;
/// \endcond

static void fncActionsStandalone(void* obj, const double input[], double *result) {
    try{
        const coord::PosVelCyl point = coord::toPosVelCyl(convertPosVel(input));
        const ActionFinderParams* params = static_cast<const ActionFinderParams*>(obj);
        double ifd = params->ifd * conv->lengthUnit;
        actions::Actions acts = isSpherical(*params->pot) ?
            actions::actionsSpherical  (*params->pot, point) :
            actions::actionsAxisymFudge(*params->pot, point, ifd);
        // unit of action is V*L
        const double convA = 1 / (conv->velocityUnit * conv->lengthUnit);
        result[0] = acts.Jr   * convA;
        result[1] = acts.Jz   * convA;
        result[2] = acts.Jphi * convA;
    }
    catch(std::exception& ) {  // indicates an error, e.g., positive value of energy
        result[0] = result[1] = result[2] = NAN;
    }
}

static const char* docstringActions =
    "Compute actions for a given position/velocity point, or array of points\n"
    "Arguments: \n"
    "    point - a sextet of floats (x,y,z,vx,vy,vz) or array of such sextets;\n"
    "    pot - Potential object that defines the gravitational potential;\n"
    "    ifd (float) - interfocal distance for the prolate spheroidal coordinate system "
    "(not necessary if the potential is spherical).\n"
    "Returns: float or array of floats (for each point: Jr, Jz, Jphi)";
static PyObject* actions(PyObject* /*self*/, PyObject* args, PyObject* namedArgs)
{
    static const char* keywords[] = {"point", "pot", "ifd", NULL};
    double ifd = 0;
    PyObject *points_obj = NULL, *pot_obj = NULL;
    if(!PyArg_ParseTupleAndKeywords(args, namedArgs, "|OOd", const_cast<char**>(keywords),
        &points_obj, &pot_obj, &ifd) || ifd<0)
    {
        PyErr_SetString(PyExc_ValueError, "Invalid arguments passed to actions()");
        return NULL;
    }
    ActionFinderParams params;
    params.pot = getPotential(pot_obj);
    params.ifd = ifd;
    if(!params.pot) {
        PyErr_SetString(PyExc_TypeError, "Argument 'pot' must be a valid instance of Potential class");
        return NULL;
    }
    return callAnyFunctionOnArray<INPUT_VALUE_SEXTET, OUTPUT_VALUE_TRIPLET>
        (&params, points_obj, fncActionsStandalone);
}


///@}
//  ----------------------------------
/// \name  DistributionFunction class
//  ----------------------------------
///@{

/// \cond INTERNAL_DOCS
/// Python type corresponding to DistributionFunction class
typedef struct {
    PyObject_HEAD
    df::PtrDistributionFunction df;
} DistributionFunctionObject;
/// \endcond

static void DistributionFunction_dealloc(DistributionFunctionObject* self)
{
    utils::msg(utils::VL_VERBOSE, "Agama", "Deleted a distribution function at "+
        utils::toString(self->df.get()));
    self->df.reset();
    self->ob_type->tp_free(self);
}

// pointer to the DistributionFunctionType object (will be initialized below)
static PyTypeObject* DistributionFunctionTypePtr;
// forward declaration
static df::PtrDistributionFunction getDistributionFunction(PyObject* df_obj);

static const char* docstringDistributionFunction =
    "DistributionFunction class represents an action-based distribution function.\n\n"
    "The constructor accepts several key=value arguments that describe the parameters "
    "of distribution function.\n"
    "Required parameter is type='...', specifying the type of DF: currently available types are "
    "'DoublePowerLaw' (for the halo), 'PseudoIsothermal' (for the disk component), "
    "'PseudoIsotropic' (for the isotropic DF corresponding to a given density profile), "
    "'Interp1', 'Interp3' (for interpolated DFs).\n"
    "For some of them, one also needs to provide the potential to initialize the table of "
    "epicyclic frequencies (pot=... argument), and for the PseudoIsotropic DF one needs to provide "
    "an instance of density profile (dens=...) and the potential (if they are the same, then only "
    "pot=... is needed).\n"
    "Other parameters are specific to each DF type.\n"
    "Alternatively, a composite DF may be created from an array of previously constructed DFs:\n"
    ">>> df = DistributionFunction(df1, df2, df3)\n\n"
    "The () operator computes the value of distribution function for the given triplet of actions.\n"
    "The totalMass() function computes the total mass in the entire phase space.\n\n"
    "A user-defined Python function that takes a single argument - Nx3 array "
    "(with columns representing Jr, Jz, Jphi at N>=1 points) and returns an array of length N "
    "may be provided in all contexts where a DistributionFunction object is required.";

/// attempt to construct an interpolated distribution function from the parameters provided in dictionary
template<int N>
static df::PtrDistributionFunction DistributionFunction_initInterpolated(PyObject* namedArgs)
{
    PyObject *u_obj = getItemFromPyDict(namedArgs, "u");  // borrowed reference or NULL
    PyObject *v_obj = getItemFromPyDict(namedArgs, "v");
    PyObject *w_obj = getItemFromPyDict(namedArgs, "w");
    PyObject *ampl_obj = getItemFromPyDict(namedArgs, "ampl");
    if(!u_obj || !v_obj || !w_obj || !ampl_obj)
        throw std::invalid_argument("Interpolated DF requires 4 array arguments: u, v, w, ampl");
    std::vector<double>
        ampl (toFloatArray(ampl_obj)),
        gridU(toFloatArray(u_obj)),
        gridV(toFloatArray(v_obj)),
        gridW(toFloatArray(w_obj));
    if(gridU.empty() || gridV.empty() || gridW.empty() || ampl.empty())
    {
        throw std::invalid_argument("Input arguments do not contain valid arrays");
    }
    // convert units and implement scaling for U and ampl arrays
    df::PtrActionSpaceScaling scaling(new df::ActionSpaceScalingTriangLog());
    const double convJ = conv->velocityUnit * conv->lengthUnit;  // dimension of actions
    const double convF = conv->massUnit / pow_3(convJ);  // dimension of distribution function
    for(unsigned int i=0; i<gridU.size(); i++) {
        double v[3];
        scaling->toScaled(actions::Actions(0, 0, gridU[i] * convJ), v);
        gridU[i] = v[0];
    }
    for(unsigned int i=0; i<ampl.size(); i++) {
        ampl[i] *= convF;
    }
    return df::PtrDistributionFunction(new df::InterpolatedDF<N>(scaling, gridU, gridV, gridW, ampl));
}

/// attempt to construct an elementary distribution function from the parameters provided in dictionary
static df::PtrDistributionFunction DistributionFunction_initFromDict(PyObject* namedArgs)
{
    PyObject *pot_obj = PyDict_GetItemString(namedArgs, "pot");  // borrowed reference or NULL
    potential::PtrPotential pot;
    if(pot_obj!=NULL) {
        pot = getPotential(pot_obj);
        if(!pot)
            throw std::invalid_argument("Argument 'pot' must be a valid instance of Potential class");
        PyDict_DelItemString(namedArgs, "pot");
    }
    utils::KeyValueMap params = convertPyDictToKeyValueMap(namedArgs);
    if(!params.contains("type"))
        throw std::invalid_argument("Should provide the type='...' argument");
    std::string type = params.getString("type");
    if(utils::stringsEqual(type, "Interp1"))
        return DistributionFunction_initInterpolated<1>(namedArgs);
    else if(utils::stringsEqual(type, "Interp3"))
        return DistributionFunction_initInterpolated<3>(namedArgs);
    else if(utils::stringsEqual(type, "PseudoIsotropic")) {
        if(!pot)
            throw std::invalid_argument("Must provide a potential in 'pot=...'");
        PyObject *dens_obj = PyDict_GetItemString(namedArgs, "dens");
        potential::PtrDensity dens;
        if(dens_obj!=NULL) {
            dens = getDensity(dens_obj);
            if(!dens)
                throw std::invalid_argument("Argument 'dens' must be a valid Density object");
        } else
            dens = pot;
        return df::PtrDistributionFunction(new df::PseudoIsotropic(
            galaxymodel::makeEddingtonDF(potential::DensityWrapper(*dens),
            potential::PotentialWrapper(*pot)), *pot));
    }
    return df::createDistributionFunction(params, pot.get(), *conv);  // any other DF type
}

/// attempt to construct a composite distribution function from a tuple of DistributionFunction objects
static df::PtrDistributionFunction DistributionFunction_initFromTuple(PyObject* tuple)
{
    std::vector<df::PtrDistributionFunction> components;
    for(Py_ssize_t i=0; i<PyTuple_Size(tuple); i++) {
        df::PtrDistributionFunction comp = getDistributionFunction(PyTuple_GET_ITEM(tuple, i));
        if(!comp)
            throw std::invalid_argument("Tuple should contain only valid DistributionFunction objects "
                "or functions providing that interface");
        components.push_back(comp);
    }
    return df::PtrDistributionFunction(new df::CompositeDF(components));
}

/// the generic constructor of DistributionFunction object
static int DistributionFunction_init(DistributionFunctionObject* self, PyObject* args, PyObject* namedArgs)
{
    try{
        // check if we have only a tuple of DF components as arguments
        if(args!=NULL && PyTuple_Check(args) && PyTuple_Size(args)>0 && 
            (namedArgs==NULL || !PyDict_Check(namedArgs) || PyDict_Size(namedArgs)==0))
        {
            self->df = DistributionFunction_initFromTuple(args);
        }
        // otherwise we must have only key=value arguments for an elementary DF
        else if(namedArgs!=NULL && PyDict_Check(namedArgs) && PyDict_Size(namedArgs)>0 &&
            (args==NULL || !PyTuple_Check(args) || PyTuple_Size(args)==0))
        {
            self->df = DistributionFunction_initFromDict(namedArgs);
        } else {
            throw std::invalid_argument(
                "Should provide either a list of key=value arguments to create an elementary DF, "
                "or a tuple of existing DistributionFunction objects to create a composite DF");
        }
        assert(self->df);
        utils::msg(utils::VL_VERBOSE, "Agama", "Created a distribution function at "+
            utils::toString(self->df.get()));
        return 0;
    }
    catch(std::exception& e) {
        PyErr_SetString(PyExc_ValueError,
            (std::string("Error in creating distribution function: ")+e.what()).c_str());
        return -1;
    }
}

static void fncDistributionFunction(void* obj, const double input[], double *result)
{
    const actions::Actions acts = convertActions(input);
    // dimension of distribution function is M L^-3 V^-3
    const double dim = pow_3(conv->velocityUnit * conv->lengthUnit) / conv->massUnit;
    try{
        result[0] = ((DistributionFunctionObject*)obj)->df->value(acts) * dim;
    }
    catch(std::exception& ) {
        result[0] = NAN;
    }
}

static PyObject* DistributionFunction_value(PyObject* self, PyObject* args, PyObject* /*namedArgs*/)
{
    if(((DistributionFunctionObject*)self)->df==NULL) {
        PyErr_SetString(PyExc_ValueError, "DistributionFunction object is not properly initialized");
        return NULL;
    }
    return callAnyFunctionOnArray<INPUT_VALUE_TRIPLET, OUTPUT_VALUE_SINGLE>
        (self, args, fncDistributionFunction);
}

static PyObject* DistributionFunction_totalMass(PyObject* self)
{
    if(((DistributionFunctionObject*)self)->df==NULL) {
        PyErr_SetString(PyExc_ValueError, "DistributionFunction object is not properly initialized");
        return NULL;
    }
    try{
        double err;
        double val = ((DistributionFunctionObject*)self)->df->totalMass(1e-5, 1e6, &err);
        if(err>1e-5*val)
            utils::msg(utils::VL_WARNING, "Agama", "can't reach tolerance in df->totalMass: "
            "rel.err="+utils::toString(err/val));
        return Py_BuildValue("d", val / conv->massUnit);
    }
    catch(std::exception& e) {
        PyErr_SetString(PyExc_ValueError,
            (std::string("Error in DistributionFunction.totalMass(): ")+e.what()).c_str());
        return NULL;
    }
}

static PyMethodDef DistributionFunction_methods[] = {
    { "totalMass", (PyCFunction)DistributionFunction_totalMass, METH_NOARGS,
      "Return the total mass of the model (integral of the distribution function "
      "over the entire phase space of actions)\n"
      "No arguments\n"
      "Returns: float number" },
    { NULL, NULL, 0, NULL }
};

static PyTypeObject DistributionFunctionType = {
    PyObject_HEAD_INIT(NULL)
    0, "agama.DistributionFunction",
    sizeof(DistributionFunctionObject), 0, (destructor)DistributionFunction_dealloc,
    0, 0, 0, 0, 0, 0, 0, 0, 0, DistributionFunction_value, 0, 0, 0, 0,
    Py_TPFLAGS_DEFAULT, docstringDistributionFunction, 
    0, 0, 0, 0, 0, 0, DistributionFunction_methods, 0, 0, 0, 0, 0, 0, 0,
    (initproc)DistributionFunction_init
};


/// Helper class for providing a BaseDistributionFunction interface
/// to a Python function that returns the value of df at a point in action space
class DistributionFunctionWrapper: public df::BaseDistributionFunction{
    OmpDisabler ompDisabler;
    PyObject* fnc;
public:
    DistributionFunctionWrapper(PyObject* _fnc): fnc(_fnc)
    {
        Py_INCREF(fnc);
        utils::msg(utils::VL_VERBOSE, "Agama",
            "Created a C++ df wrapper for Python function "+toString(fnc));
    }
    ~DistributionFunctionWrapper()
    {
        utils::msg(utils::VL_VERBOSE, "Agama",
            "Deleted a C++ df wrapper for Python function "+toString(fnc));
        Py_DECREF(fnc);
    }
    virtual double value(const actions::Actions &J) const {
        double act[3];
        unconvertActions(J, act);
        npy_intp dims[]  = {1, 3};
        PyObject* args   = PyArray_SimpleNewFromData(2, dims, NPY_DOUBLE, act);
        PyObject* result = PyObject_CallFunctionObjArgs(fnc, args, NULL);
        Py_DECREF(args);
        double value;
        if(result == NULL) {
            PyErr_Print();
            throw std::runtime_error("Call to user-defined distribution function failed");
        }
        if(PyArray_Check(result))
            value = pyArrayElem<double>(result, 0);  // TODO: ensure that it's an array of doubles?
        else if(PyNumber_Check(result))
            value = PyFloat_AsDouble(result);
        else {
            Py_DECREF(result);
            throw std::runtime_error("Invalid data type returned from user-defined distribution function");
        }
        Py_DECREF(result);
        return value * conv->massUnit / pow_3(conv->velocityUnit * conv->lengthUnit);
    }
};

/// extract a pointer to C++ DistributionFunction class from a Python object,
/// or return an empty pointer on error
static df::PtrDistributionFunction getDistributionFunction(PyObject* df_obj)
{
    if(df_obj == NULL)
        return df::PtrDistributionFunction();
    // check if this is a Python wrapper for a genuine C++ DF object
    if(PyObject_TypeCheck(df_obj, &DistributionFunctionType) && ((DistributionFunctionObject*)df_obj)->df)
        return ((DistributionFunctionObject*)df_obj)->df;
    // otherwise this could be an arbitrary callable Python object
    if(PyCallable_Check(df_obj))
    {   // then create a C++ wrapper for this Python function
        // (don't check if it accepts a single Nx3 array as the argument...)
        return df::PtrDistributionFunction(new DistributionFunctionWrapper(df_obj));
    }
    // none succeeded - return an empty pointer
    return df::PtrDistributionFunction();
}

/// create a Python DistributionFunction object from an existing instance of C++ DF class
static PyObject* createDistributionFunctionObject(df::PtrDistributionFunction df)
{
    DistributionFunctionObject* df_obj =
        PyObject_New(DistributionFunctionObject, &DistributionFunctionType);
    if(!df_obj)
        return NULL;
    // same hack as in 'createDensityObject()'
    new (&(df_obj->df)) df::PtrDistributionFunction;
    df_obj->df = df;
    utils::msg(utils::VL_VERBOSE, "Agama", "Created a Python wrapper for distribution function");
    return (PyObject*)df_obj;
}


///@}
//  -------------------------
/// \name  GalaxyModel class
//  -------------------------
///@{

/// \cond INTERNAL_DOCS
/// Python type corresponding to GalaxyModel class
typedef struct {
    PyObject_HEAD
    PotentialObject* pot_obj;
    DistributionFunctionObject* df_obj;
    ActionFinderObject* af_obj;
} GalaxyModelObject;
/// \endcond

static void GalaxyModel_dealloc(GalaxyModelObject* self)
{
    Py_XDECREF(self->pot_obj);
    Py_XDECREF(self->df_obj);
    Py_XDECREF(self->af_obj);
    self->ob_type->tp_free((PyObject*)self);
}

static bool GalaxyModel_isCorrect(GalaxyModelObject* self)
{
    if(self==NULL) {
        PyErr_SetString(PyExc_ValueError, "Should be called as method of GalaxyModel object");
        return false;
    }
    if( !self->pot_obj || !self->pot_obj->pot ||
        !self->af_obj || !self->af_obj->af ||
        !self->df_obj || !self->df_obj->df)
    {
        PyErr_SetString(PyExc_ValueError, "GalaxyModel is not properly initialized");
        return false;
    }
    return true;
}

static const char* docstringGalaxyModel =
    "GalaxyModel is a class that takes together a Potential, "
    "a DistributionFunction, and an ActionFinder objects, "
    "and provides methods to compute moments and projections of the distribution function "
    "at a given point in the ordinary phase space (coordinate/velocity), as well as "
    "methods for drawing samples from the distribution function in the given potential.\n"
    "The constructor takes the following arguments:\n"
    "  pot - a Potential object;\n"
    "  df  - a DistributionFunction object;\n"
    "  af (optional) - an ActionFinder object; "
    "if not provided then the action finder is created internally.\n";

static int GalaxyModel_init(GalaxyModelObject* self, PyObject* args, PyObject* namedArgs)
{
    static const char* keywords[] = {"pot", "df", "af", NULL};
    PyObject *pot_obj = NULL, *df_obj = NULL, *af_obj = NULL;
    if(!PyArg_ParseTupleAndKeywords(args, namedArgs, "OO|O", const_cast<char**>(keywords),
        &pot_obj, &df_obj, &af_obj))
    {
        PyErr_SetString(PyExc_ValueError,
            "GalaxyModel constructor takes two or three arguments: pot, df, [af]");
        return -1;
    }

    // check and store the potential
    if(!getPotential(pot_obj)) {
        PyErr_SetString(PyExc_TypeError,
            "Argument 'pot' must be a valid instance of Potential class");
        return -1;
    }
    Py_XDECREF(self->pot_obj);
    Py_INCREF(pot_obj);
    self->pot_obj = (PotentialObject*)pot_obj;

    // check and store the DF
    df::PtrDistributionFunction df = getDistributionFunction(df_obj);
    if(!df) {
        PyErr_SetString(PyExc_TypeError,
            "Argument 'df' must be a valid instance of DistributionFunction class");
        return -1;
    }
    Py_XDECREF(self->df_obj);
    if(PyObject_TypeCheck(df_obj, &DistributionFunctionType))
    {   // it is a true Python DF object
        Py_INCREF(df_obj);
        self->df_obj = (DistributionFunctionObject*)df_obj;
    } else {
        // it is a Python function that was wrapped in a C++ class,
        // which now in turn will be wrapped in a new Python DF object
        self->df_obj = (DistributionFunctionObject*)createDistributionFunctionObject(df);
    }

    // af_obj might be NULL (then create a new one); if not NULL then check its validity
    if(af_obj!=NULL && (!PyObject_TypeCheck(af_obj, &ActionFinderType) ||
       ((ActionFinderObject*)af_obj)->af==NULL))
    {
        PyErr_SetString(PyExc_TypeError,
            "Argument 'af' must be a valid instance of ActionFinder class "
            "corresponding to the given potential");
        return -1;
    }
    Py_XDECREF(self->af_obj);
    if(af_obj==NULL) {  // no action finder provided - create one internally
        PyObject *args = Py_BuildValue("(O)", pot_obj);
        self->af_obj = (ActionFinderObject*)PyObject_CallObject((PyObject*)&ActionFinderType, args);
        Py_DECREF(args);
        if(!self->af_obj)
            return -1;
    } else {  // use an existing action finder and increase its refcount
        Py_INCREF(af_obj);
        self->af_obj = (ActionFinderObject*)af_obj;
    }

    assert(GalaxyModel_isCorrect(self));
    return 0;
}

/// generate samples in position/velocity space
static PyObject* GalaxyModel_sample_posvel(GalaxyModelObject* self, PyObject* args)
{
    if(!GalaxyModel_isCorrect(self))
        return NULL;
    int numPoints=0;
    if(!PyArg_ParseTuple(args, "i", &numPoints) || numPoints<=0)
    {
        PyErr_SetString(PyExc_ValueError, "sample() takes one integer argument - the number of points");
        return NULL;
    }
    try{
        // do the sampling
        galaxymodel::GalaxyModel galmod(*self->pot_obj->pot, *self->af_obj->af, *self->df_obj->df);
        particles::ParticleArrayCyl points = galaxymodel::generatePosVelSamples(galmod, numPoints);

        // convert output to NumPy array
        numPoints = points.size();
        npy_intp dims[] = {numPoints, 6};
        PyObject* posvel_arr = PyArray_SimpleNew(2, dims, NPY_DOUBLE);
        PyObject* mass_arr   = PyArray_SimpleNew(1, dims, NPY_DOUBLE);
        for(int i=0; i<numPoints; i++) {
            unconvertPosVel(coord::toPosVelCar(points.point(i)), &pyArrayElem<double>(posvel_arr, i, 0));
            pyArrayElem<double>(mass_arr, i) = points.mass(i) / conv->massUnit;
        }
        return Py_BuildValue("NN", posvel_arr, mass_arr);
    }
    catch(std::exception& e) {
        PyErr_SetString(PyExc_ValueError, 
            (std::string("Error in sample(): ")+e.what()).c_str());
        return NULL;
    }
}

/// \cond INTERNAL_DOCS
struct GalaxyModelParams{
    const galaxymodel::GalaxyModel model;
    bool needDens;
    bool needVel;
    bool needVel2;
    //double accuracy;
    //int maxNumEval;
    double vz_error;
    GalaxyModelParams(
        const potential::BasePotential& pot,
        const actions::BaseActionFinder& af,
        const df::BaseDistributionFunction& df) :
        model(pot, af, df) {};
};
/// \endcond

static void fncGalaxyModelMoments(void* obj, const double input[], double *result) {
    const coord::PosCar point = convertPos(input);
    GalaxyModelParams* params = static_cast<GalaxyModelParams*>(obj);
    double dens;
    coord::VelCyl vel;
    coord::Vel2Cyl vel2;
    try{
        computeMoments(params->model, coord::toPosCyl(point),
            params->needDens ? &dens : NULL,
            params->needVel  ? &vel  : NULL,
            params->needVel2 ? &vel2 : NULL/*, NULL, NULL, NULL,
            params->accuracy, params->maxNumEval*/);
    }
    catch(std::exception& e) {
        dens = NAN;
        vel.vR = vel.vz = vel.vphi = NAN;
        vel2.vR2 = vel2.vz2 = vel2.vphi2 = vel2.vRvz = vel2.vRvphi = vel2.vzvphi = NAN;
        utils::msg(utils::VL_WARNING, "GalaxyModel.moments", e.what());
    }
    unsigned int offset=0;
    if(params->needDens) {
        result[offset] = dens * pow_3(conv->lengthUnit) / conv->massUnit;  // dimension of density is M L^-3
        offset += 1;
    }
    if(params->needVel) {
        result[offset  ] = vel.vR   / conv->velocityUnit;
        result[offset+1] = vel.vz   / conv->velocityUnit;
        result[offset+2] = vel.vphi / conv->velocityUnit;
        offset += 3;
    }
    if(params->needVel2) {
        result[offset  ] = vel2.vR2    / pow_2(conv->velocityUnit);
        result[offset+1] = vel2.vz2    / pow_2(conv->velocityUnit);
        result[offset+2] = vel2.vphi2  / pow_2(conv->velocityUnit);
        result[offset+3] = vel2.vRvz   / pow_2(conv->velocityUnit);
        result[offset+4] = vel2.vRvphi / pow_2(conv->velocityUnit);
        result[offset+5] = vel2.vzvphi / pow_2(conv->velocityUnit);
    }
}

/// compute moments of DF at a given 3d point
static PyObject* GalaxyModel_moments(GalaxyModelObject* self, PyObject* args, PyObject* namedArgs)
{
    if(!GalaxyModel_isCorrect(self))
        return NULL;
    static const char* keywords[] = {"point","dens", "vel", "vel2", NULL};
    PyObject *points_obj = NULL, *dens_flag = NULL, *vel_flag = NULL, *vel2_flag = NULL;
    if(!PyArg_ParseTupleAndKeywords(
        args, namedArgs, "O|OOO", const_cast<char**>(keywords),
        &points_obj, &dens_flag, &vel_flag, &vel2_flag))
    {
        PyErr_SetString(PyExc_ValueError, "Invalid arguments passed to moments()");
        return NULL;
    }
    try{
        GalaxyModelParams params(*self->pot_obj->pot, *self->af_obj->af, *self->df_obj->df);
        //params.accuracy = 1e-3;
        //params.maxNumEval = 1e5;
        params.needDens = dens_flag==NULL || PyObject_IsTrue(dens_flag);
        params.needVel  = vel_flag !=NULL && PyObject_IsTrue(vel_flag);
        params.needVel2 = vel2_flag==NULL || PyObject_IsTrue(vel2_flag);
        if(params.needDens) {
            if(params.needVel) {
                if(params.needVel2)
                    return callAnyFunctionOnArray
                    <INPUT_VALUE_TRIPLET, OUTPUT_VALUE_SINGLE_AND_TRIPLET_AND_SEXTET>
                    (&params, points_obj, fncGalaxyModelMoments);
                else
                    return callAnyFunctionOnArray
                    <INPUT_VALUE_TRIPLET, OUTPUT_VALUE_SINGLE_AND_TRIPLET>
                    (&params, points_obj, fncGalaxyModelMoments);
            } else {
                if(params.needVel2)
                    return callAnyFunctionOnArray
                    <INPUT_VALUE_TRIPLET, OUTPUT_VALUE_SINGLE_AND_SEXTET>
                    (&params, points_obj, fncGalaxyModelMoments);
                else
                    return callAnyFunctionOnArray
                    <INPUT_VALUE_TRIPLET, OUTPUT_VALUE_SINGLE>
                    (&params, points_obj, fncGalaxyModelMoments);
            }
        } else {
            if(params.needVel) {
                if(params.needVel2)
                    return callAnyFunctionOnArray
                    <INPUT_VALUE_TRIPLET, OUTPUT_VALUE_TRIPLET_AND_SEXTET>
                    (&params, points_obj, fncGalaxyModelMoments);
                else
                    return callAnyFunctionOnArray
                    <INPUT_VALUE_TRIPLET, OUTPUT_VALUE_TRIPLET>
                    (&params, points_obj, fncGalaxyModelMoments);
            } else {
                if(params.needVel2)
                    return callAnyFunctionOnArray
                    <INPUT_VALUE_TRIPLET, OUTPUT_VALUE_SEXTET>
                    (&params, points_obj, fncGalaxyModelMoments);
                else {
                    PyErr_SetString(PyExc_ValueError, "Nothing to compute!");
                    return NULL;
                }
            }
        }
    }
    catch(std::exception& e) {
        PyErr_SetString(PyExc_ValueError,
            (std::string("Error in moments(): ")+e.what()).c_str());
        return NULL;
    }
}

static void fncGalaxyModelProjectedMoments(void* obj, const double input[], double *result) {
    GalaxyModelParams* params = static_cast<GalaxyModelParams*>(obj);
    try{
        double surfaceDensity, losvdisp;
        computeProjectedMoments(params->model, input[0] * conv->lengthUnit,
            surfaceDensity, losvdisp/*, NULL, NULL, params->accuracy, params->maxNumEval*/);
        result[0] = surfaceDensity * pow_2(conv->lengthUnit) / conv->massUnit;
        result[1] = losvdisp / pow_2(conv->velocityUnit);
    }
    catch(std::exception& ) {
        result[0] = NAN;
        result[1] = NAN;
    }
}

/// compute projected moments of distribution function
static PyObject* GalaxyModel_projectedMoments(GalaxyModelObject* self, PyObject* args)
{
    if(!GalaxyModel_isCorrect(self))
        return NULL;
    PyObject *points_obj = NULL;
    if(!PyArg_ParseTuple(args, "O", &points_obj))
    {
        PyErr_SetString(PyExc_ValueError, "Invalid arguments passed to projectedMoments()");
        return NULL;
    }
    try{
        GalaxyModelParams params(*self->pot_obj->pot, *self->af_obj->af, *self->df_obj->df);
        //params.accuracy = 1e-3;
        //params.maxNumEval = 1e5;
        return callAnyFunctionOnArray<INPUT_VALUE_SINGLE, OUTPUT_VALUE_SINGLE_AND_SINGLE>
            (&params, points_obj, fncGalaxyModelProjectedMoments);
    }
    catch(std::exception& e) {
        PyErr_SetString(PyExc_ValueError,
            (std::string("Error in projectedMoments(): ")+e.what()).c_str());
        return NULL;
    }
}

static void fncGalaxyModelProjectedDF(void* obj, const double input[], double *result) {
    const double R = sqrt(pow_2(input[0]) + pow_2(input[1])) * conv->lengthUnit;
    const double vz = input[2] * conv->velocityUnit;
    // dimension of projected distribution function is M L^-2 V^-1
    const double dim = conv->velocityUnit * pow_2(conv->lengthUnit) / conv->massUnit;
    GalaxyModelParams* params = static_cast<GalaxyModelParams*>(obj);
    try{
        result[0] = computeProjectedDF(params->model, R, vz, params->vz_error/*,
            params->accuracy, params->maxNumEval*/) * dim;
    }
    catch(std::exception& ) {
        result[0] = NAN;
    }
}

/// compute projected distribution function
static PyObject* GalaxyModel_projectedDF(GalaxyModelObject* self, PyObject* args, PyObject* namedArgs)
{
    if(!GalaxyModel_isCorrect(self))
        return NULL;
    static const char* keywords[] = {"point","vz_error", NULL};
    PyObject *points_obj = NULL;
    double vz_error = 0;
    if(!PyArg_ParseTupleAndKeywords(args, namedArgs, "O|d", const_cast<char**>(keywords),
        &points_obj, &vz_error))
    {
        PyErr_SetString(PyExc_ValueError, "Invalid arguments passed to projectedDF()");
        return NULL;
    }
    try{
        GalaxyModelParams params(*self->pot_obj->pot, *self->af_obj->af, *self->df_obj->df);
        //params.accuracy = 1e-4;
        //params.maxNumEval = 1e5;
        params.vz_error = vz_error * conv->velocityUnit;
        PyObject* result = callAnyFunctionOnArray<INPUT_VALUE_TRIPLET, OUTPUT_VALUE_SINGLE>
            (&params, points_obj, fncGalaxyModelProjectedDF);
        return result;
    }
    catch(std::exception& e) {
        PyErr_SetString(PyExc_ValueError,
            (std::string("Error in projectedDF(): ")+e.what()).c_str());
        return NULL;
    }
}

static bool computeVDFatPoint(const galaxymodel::GalaxyModel& model, const coord::PosCyl& point,
    const bool projected, const std::vector<double>& gridvR_ext,
    const std::vector<double>& gridvz_ext, const std::vector<double>& gridvphi_ext,
    /*storage for output interpolators */ PyObject*& splinevR, PyObject*& splinevz, PyObject*& splinevphi)
{
    try{
        // create a default grid in velocity space (if not provided by the user), in internal units
        double v_max = sqrt(-2*model.potential.value(point));
        std::vector<double> defaultgrid =
            math::mirrorGrid(math::createNonuniformGrid(51, v_max*0.01, v_max, true));

        // convert the user-provided grids to internal units, or use the default grid
        std::vector<double> gridvR(defaultgrid), gridvz(defaultgrid), gridvphi(defaultgrid);
        if(!gridvR_ext.empty()) {
            gridvR.resize(gridvR_ext.size());
            for(unsigned int i=0; i<gridvR_ext.size(); i++)
                gridvR[i] = gridvR_ext[i] * conv->velocityUnit;
        }
        if(!gridvz_ext.empty()) {
            gridvz.resize(gridvz_ext.size());
            for(unsigned int i=0; i<gridvz_ext.size(); i++)
                gridvz[i] = gridvz_ext[i] * conv->velocityUnit;
        }
        if(!gridvphi_ext.empty()) {
            gridvphi.resize(gridvphi_ext.size());
            for(unsigned int i=0; i<gridvphi_ext.size(); i++)
                gridvphi[i] = gridvphi_ext[i] * conv->velocityUnit;
        }

        // compute the distributions
        std::vector<double> amplvR, amplvz, amplvphi;
        const int ORDER = 3;
        math::BsplineInterpolator1d<ORDER> intvR(gridvR), intvz(gridvz), intvphi(gridvphi);
        galaxymodel::computeVelocityDistribution<ORDER>(model, point, projected,
            gridvR, gridvz, gridvphi, /*output*/ amplvR, amplvz, amplvphi,
            /*accuracy*/ 1e-2, /*maxNumEval*/1e6);

        // convert the units for the abscissae (velocity)
        for(unsigned int i=0; i<gridvR.  size(); i++)
            gridvR  [i] /= conv->velocityUnit;
        for(unsigned int i=0; i<gridvz.  size(); i++)
            gridvz  [i] /= conv->velocityUnit;
        for(unsigned int i=0; i<gridvphi.size(); i++)
            gridvphi[i] /= conv->velocityUnit;

        // convert the units for the ordinates (f(v) ~ 1/velocity)
        for(unsigned int i=0; i<amplvR.  size(); i++)
            amplvR  [i] *= conv->velocityUnit;
        for(unsigned int i=0; i<amplvz.  size(); i++)
            amplvz  [i] *= conv->velocityUnit;
        for(unsigned int i=0; i<amplvphi.size(); i++)
            amplvphi[i] *= conv->velocityUnit;

        // construct three interpolating spline objects
        splinevR   = createCubicSpline(gridvR,   amplvR);
        splinevz   = createCubicSpline(gridvz,   amplvz);
        splinevphi = createCubicSpline(gridvphi, amplvphi);
        return true;
    }
    catch(std::exception& e) {
        PyErr_SetString(PyExc_ValueError,
            (std::string("Error in vdf(): ")+e.what()).c_str());
        return false;
    }
}

/// compute velocity distribution functions at point(s)
static PyObject* GalaxyModel_vdf(GalaxyModelObject* self, PyObject* args, PyObject* namedArgs)
{
    if(!GalaxyModel_isCorrect(self))
        return NULL;
    static const char* keywords[] = {"point", "gridvR", "gridvz", "gridvphi", NULL};
    PyObject *points_obj = NULL, *gridvR_obj = NULL, *gridvz_obj = NULL, *gridvphi_obj = NULL;
    if(!PyArg_ParseTupleAndKeywords(
        args, namedArgs, "O|OOO", const_cast<char**>(keywords),
        &points_obj, &gridvR_obj, &gridvz_obj, &gridvphi_obj))
    {
        PyErr_SetString(PyExc_ValueError, "Invalid arguments passed to vdf()");
        return NULL;
    }

    // retrieve the input point(s)
    PyArrayObject *points_arr =
        (PyArrayObject*) PyArray_FROM_OTF(points_obj, NPY_DOUBLE, NPY_ARRAY_IN_ARRAY);
    npy_intp npoints = 0;  // # of points at which the VDFs should be computed
    npy_intp ndim    = 0;  // dimensions of points: 2 for projected VDF at (R,phi), 3 for (R,phi,z)
    if(points_arr) {
        if(PyArray_NDIM(points_arr) == 1) {
            ndim    = PyArray_DIM(points_arr, 0);
            npoints = 1;
        } else if(PyArray_NDIM(points_arr) == 2) {
            ndim    = PyArray_DIM(points_arr, 1);
            npoints = PyArray_DIM(points_arr, 0);
        }
    }
    if(npoints==0 || !(ndim==2 || ndim==3)) {
        Py_XDECREF(points_arr);
        PyErr_SetString(PyExc_ValueError, "Argument 'point' should be a 2d/3d point or an array of points");
        return NULL;
    }

    // retrieve the input grids, if they are provided
    std::vector<double> gridvR_arr   = toFloatArray(gridvR_obj);   // empty array if gridvR_obj==NULL
    std::vector<double> gridvz_arr   = gridvz_obj   ? toFloatArray(gridvz_obj)   : gridvR_arr;
    std::vector<double> gridvphi_arr = gridvphi_obj ? toFloatArray(gridvphi_obj) : gridvR_arr;

    galaxymodel::GalaxyModel model(*self->pot_obj->pot, *self->af_obj->af, *self->df_obj->df);
    bool allok = true;

    // in the case of several input points, the output will contain three arrays with spline objects
    PyObject *splvR = NULL, *splvz = NULL, *splvphi = NULL;
    if(npoints>1) {
        splvR   = PyArray_SimpleNew(1, &npoints, NPY_OBJECT);
        splvz   = PyArray_SimpleNew(1, &npoints, NPY_OBJECT);
        splvphi = PyArray_SimpleNew(1, &npoints, NPY_OBJECT);
        if(!splvR || !splvz || !splvphi) {
            Py_DECREF(points_arr);
            Py_XDECREF(splvR);
            Py_XDECREF(splvz);
            Py_XDECREF(splvphi);
            return NULL;
        }
        // initialize the arrays with NULL pointers
        for(int ind=0; ind<npoints; ind++) {
            pyArrayElem<PyObject*>(splvR,   ind) = NULL;
            pyArrayElem<PyObject*>(splvz,   ind) = NULL;
            pyArrayElem<PyObject*>(splvphi, ind) = NULL;
        }
#ifdef _OPENMP
#pragma omp parallel for schedule(dynamic,1)
#endif
        for(int ind=0; ind<npoints; ind++) {
            const coord::PosCar point(
                pyArrayElem<double>(points_arr, ind, 0) * conv->lengthUnit,
                pyArrayElem<double>(points_arr, ind, 1) * conv->lengthUnit,
                ndim==3 ? pyArrayElem<double>(points_arr, ind, 2) * conv->lengthUnit : 0);
            if(allok) {  // if even a single point failed, don't continue
                if(!computeVDFatPoint(model, toPosCyl(point), ndim==2,
                    gridvR_arr, gridvz_arr, gridvphi_arr,
                    pyArrayElem<PyObject*>(splvR,   ind),
                    pyArrayElem<PyObject*>(splvz,   ind),
                    pyArrayElem<PyObject*>(splvphi, ind)))
                        allok = false;
            }
        }
        // if something went wrong, release any successfully created objects
        if(!allok) {
            for(int ind=npoints-1; ind>=0; ind--) {
                Py_XDECREF(pyArrayElem<PyObject*>(splvR,   ind));
                Py_XDECREF(pyArrayElem<PyObject*>(splvz,   ind));
                Py_XDECREF(pyArrayElem<PyObject*>(splvphi, ind));
            }
        }
    } else {   // a single input point -- don't create arrays, just construct three PyObject's
        const coord::PosCar point(
            pyArrayElem<double>(points_arr, 0) * conv->lengthUnit,
            pyArrayElem<double>(points_arr, 1) * conv->lengthUnit,
            ndim==3 ? pyArrayElem<double>(points_arr, 2) * conv->lengthUnit : 0);
        allok &= computeVDFatPoint(model, toPosCyl(point), ndim==2,
            gridvR_arr, gridvz_arr, gridvphi_arr,
            /*output*/ splvR, splvz, splvphi);
    }
    Py_DECREF(points_arr);
    if(!allok) {
        Py_XDECREF(splvR);
        Py_XDECREF(splvz);
        Py_XDECREF(splvphi);
        return NULL;
    }
    return Py_BuildValue("NNN", splvR, splvz, splvphi);
}

static PyMemberDef GalaxyModel_members[] = {
    { const_cast<char*>("pot"), T_OBJECT_EX, offsetof(GalaxyModelObject, pot_obj), READONLY,
      const_cast<char*>("Potential (read-only)") },
    { const_cast<char*>("af"),  T_OBJECT_EX, offsetof(GalaxyModelObject, af_obj ), READONLY,
      const_cast<char*>("Action finder (read-only)") },
    { const_cast<char*>("df"),  T_OBJECT_EX, offsetof(GalaxyModelObject, df_obj ), READONLY,
      const_cast<char*>("Distribution function (read-only)") },
    { NULL }
};

static PyMethodDef GalaxyModel_methods[] = {
    { "sample", (PyCFunction)GalaxyModel_sample_posvel, METH_VARARGS,
      "Sample distribution function in the given potential by N particles.\n"
      "Arguments:\n"
      "  Number of particles to sample.\n"
      "Returns:\n"
      "  A tuple of two arrays: position/velocity (2d array of size Nx6) and mass (1d array of length N)." },
    { "moments", (PyCFunction)GalaxyModel_moments, METH_VARARGS | METH_KEYWORDS,
      "Compute moments of distribution function in the given potential.\n"
      "Arguments:\n"
      "  point -- a single point or an array of points specifying the position "
      "in cartesian coordinates at which the moments need to be computed "
      "(a triplet of numbers or an Nx3 array);\n"
      "  dens (boolean, default True)  -- flag telling whether the density (0th moment) "
      "needs to be computed;\n"
      "  vel  (boolean, default False) -- same for streaming velocity (1st moment);\n"
      "  vel2 (boolean, default True)  -- same for 2nd moment of velocity.\n"
      "Returns:\n"
      "  For each input point, return the requested moments (one value for density, "
      "a triplet for velocity, and 6 components of the 2nd moment tensor)." },
    { "projectedMoments", (PyCFunction)GalaxyModel_projectedMoments, METH_VARARGS,
      "Compute projected moments of distribution function in the given potential.\n"
      "Arguments:\n"
      "  A single value or an array of values of cylindrical radius at which to compute moments.\n"
      "Returns:\n"
      "  A tuple of two floats or arrays: surface density and line-of-sight velocity dispersion "
      "at each input radius.\n" },
    { "projectedDF", (PyCFunction)GalaxyModel_projectedDF, METH_VARARGS | METH_KEYWORDS,
      "Compute projected distribution function (integrated over z-coordinate and x- and y-velocities)\n"
      "Named arguments:\n"
      "  point -- a single point or an array of points specifying the x,y- components of position "
      "in cartesian coordinates and z-component of velocity "
      "(a triplet of numbers or an Nx3 array);\n"
      "  vz_error -- optional error on z-component of velocity "
      "(DF will be convolved with a Gaussian if this error is non-zero)\n"
      "Returns:\n"
      "  The value of projected DF (integrated over the missing components of position and velocity) "
      "at each point." },
    { "vdf", (PyCFunction)GalaxyModel_vdf, METH_VARARGS | METH_KEYWORDS,
      "Compute the velocity distribution functions in three directions at one or several "
      "points in 3d (x,y,z), or projected velocity distributions at the given 2d points (x,y), "
      "integrated over z.\n"
      "Arguments:\n"
      "  point -- a single point or an array of points specifying the position "
      "in cartesian coordinates (x,y,z) in the case of intrinsic VDF, or the (x,y) components "
      "of position in the case of projected VDF (a Nx3 or Nx2 array); \n"
      "  gridvR -- (optional) array of grid points in the velocity space, specifying the x-nodes "
      "of the interpolating cubic spline for f(v_R). Typically the grid should span the range "
      "(-v_escape, +v_escape), although it might be narrower; the nodes do not need to be equally "
      "spaced. If this argument is omitted, a default grid with 100 nodes and a denser spacing "
      "near origin will be used. Note that in the case of user-provided grid, it will be used for "
      "all input points, while the automatic grid will be scaled with local escape velocity.\n"
      "  gridvz -- (optional) same for the interpolated f(v_z); if omitted, gridvR is used instead.\n"
      "  gridvphi -- (optional) same for f(v_phi), with gridvR as default.\n"
      "Returns:\n"
      "  A tuple of three functions (in case of one input point) or arrays of functions (if N>1), "
      "which represent spline-interpolated VDFs f(v_R), f(v_z), f(v_phi) at each input point. "
      "Note that the points are specified in cartesian coordinates but the VDFs are given in "
      "terms of velocity components in cylindrical coordinates. "
      "Also keep in mind that the interpolated values may be negative, especially at the wings of "
      "distribution, and that by default the spline is linearly extrapolated beyond its domain; "
      "to extrapolate as zero use `f(v, ext=False)` when evaluating the spline function.\n"
      "The VDFs are normalized such that the integral of f(v_k) d v_k  over the interval "
      "(-v_escape, v_escape) is unity for each component v_k." },
    { NULL }
};

static PyTypeObject GalaxyModelType = {
    PyObject_HEAD_INIT(NULL)
    0, "agama.GalaxyModel",
    sizeof(GalaxyModelObject), 0, (destructor)GalaxyModel_dealloc,
    0, 0, 0, 0, 0, 0, 0, 0, 0, 0, 0, 0, 0, 0,
    Py_TPFLAGS_DEFAULT, docstringGalaxyModel,
    0, 0, 0, 0, 0, 0, GalaxyModel_methods, GalaxyModel_members, 0, 0, 0, 0, 0, 0,
    (initproc)GalaxyModel_init
};


///@}
//  -----------------------------------------------
/// \name  Component class for SelfConsistentModel
//  -----------------------------------------------
///@{

/// \cond INTERNAL_DOCS
/// Python type corresponding to Component class
typedef struct {
    PyObject_HEAD
    galaxymodel::PtrComponent comp;
    const char* name;
} ComponentObject;
/// \endcond

static void Component_dealloc(ComponentObject* self)
{
    self->comp.reset();
    // self->name is either NULL or points to a constant string that does not require deallocation
    self->ob_type->tp_free(self);
}

static const char* docstringComponent = 
    "Represents a single component of a self-consistent model.\n"
    "It can be either a static component with a fixed density or potential profile, "
    "or a DF-based component whose density profile is recomputed iteratively "
    "in the self-consistent modelling procedure.\n"
    "Constructor takes only named arguments:\n"
    "  df --  an instance of DistributionFunction class for a dynamically-updated component;\n"
    "  if not provided then the component is assumed to be static.\n"
    "  pot --  an instance of Potential class for a static component with a known potential;\n"
    "  it is mutually exclusive with the 'df' argument.\n"
    "  dens --  an object providing a Density interface (e.g., an instance of "
    "Density or Potential class) that specifies the initial guess for the density profile "
    "for DF-based components (needed to compute the potential on the first iteration), "
    "or a fixed density profile for a static component (optional, and may be combined with "
    "the 'pot' argument).\n"
    "  disklike (boolean) --  a flag tagging the density profile to be attributed to either "
    "the CylSpline or Multipole potential expansions in the SelfConsistentModel "
    "(required for DF-based components and for fixed components specified by their density).\n"
    "  Depending on this flag, other arguments must be provided.\n"
    "  For spheroidal components:\n"
    "    rminSph, rmaxSph --  inner- and outermost radii of the logarithmic radial grid.\n"
    "    sizeRadialSph --  the number of nodes in the radial grid.\n"
    "    lmaxAngularSph --  the order of expansion in angular harmonics.\n"
    "  For disklike components:\n"
    "    gridR, gridz (array-like) --  the nodes of 2d grid in cylindrical coordinates, "
    "first elements must be zeros (may be constructed using 'agama.createNonuniformGrid()').\n";

static int Component_init(ComponentObject* self, PyObject* args, PyObject* namedArgs)
{
    if(!onlyNamedArgs(args, namedArgs))
        return -1;
    // check if a potential object was provided
    PyObject* pot_obj = getItemFromPyDict(namedArgs, "pot");
    potential::PtrPotential pot = getPotential(pot_obj);
    if(pot_obj!=NULL && !pot) {
        PyErr_SetString(PyExc_TypeError,
            "Argument 'pot' must be a valid instance of Potential class");
        return -1;
    }
    // check if a density object was provided
    PyObject* dens_obj = getItemFromPyDict(namedArgs, "dens");
    potential::PtrDensity dens = getDensity(dens_obj);
    if(dens_obj!=NULL && !dens) {
        PyErr_SetString(PyExc_TypeError,
            "Argument 'dens' must be a valid Density instance");
        return -1;
    }
    // check if a df object was provided
    PyObject* df_obj = getItemFromPyDict(namedArgs, "df");
    df::PtrDistributionFunction df = getDistributionFunction(df_obj);
    if(df_obj!=NULL && !df) {
        PyErr_SetString(PyExc_TypeError,
            "Argument 'df' must be a valid instance of DistributionFunction class");
        return -1;
    }
    // check if a 'disklike' flag was provided
    PyObject* disklike_obj = getItemFromPyDict(namedArgs, "disklike");
    int disklike = disklike_obj ? PyObject_IsTrue(disklike_obj) : -1;

    // choose the variant of component: static or DF-based
    if((pot_obj!=NULL && df_obj!=NULL) || (pot_obj==NULL && df_obj==NULL && dens_obj==NULL)) {
        PyErr_SetString(PyExc_ValueError,
            "Should provide either a 'pot' and/or 'dens' argument for a static component, "
            "or a 'df' argument for a component specified by a distribution function");
        return -1;
    }
    // if density and/or DF is provided, it must be tagged to be either disk-like or spheroidal
    if((dens!=NULL || df!=NULL) && disklike == -1) {
        PyErr_SetString(PyExc_ValueError, "Should provide a boolean argument 'disklike'");
        return -1;
    }
    if(!df_obj) {   // static component with potential and optionally density
        try {
            if(!dens)  // only potential
                self->comp.reset(new galaxymodel::ComponentStatic(pot));
            else       // both potential and density
                self->comp.reset(new galaxymodel::ComponentStatic(dens, disklike, pot));
            self->name = "Static component";
            return 0;
        }
        catch(std::exception& e) {
            PyErr_SetString(PyExc_ValueError,
                (std::string("Error in creating a static component: ")+e.what()).c_str());
            return -1;
        }
    } else if(disklike == 0) {   // spheroidal component
        double rmin = toDouble(getItemFromPyDict(namedArgs, "rminSph"), -1) * conv->lengthUnit;
        double rmax = toDouble(getItemFromPyDict(namedArgs, "rmaxSph"), -1) * conv->lengthUnit;
        int numRad  = toInt(getItemFromPyDict(namedArgs, "sizeRadialSph"), -1);
        int numAng  = toInt(getItemFromPyDict(namedArgs, "lmaxAngularSph"), -1);
        if(rmin<=0 || rmax<=rmin || numRad<=0 || numAng<0) {
            PyErr_SetString(PyExc_ValueError,
                "For spheroidal components, should provide correct values for the following arguments: "
                "rminSph, rmaxSph, sizeRadialSph, lmaxAngularSph");
            return -1;
        }
        try {
            self->comp.reset(new galaxymodel::ComponentWithSpheroidalDF(
                df, dens, rmin, rmax, numRad, numAng));
            self->name = "Spheroidal component";
            return 0;
        }
        catch(std::exception& e) {
            PyErr_SetString(PyExc_ValueError,
                (std::string("Error in creating a spheroidal component: ")+e.what()).c_str());
            return -1;
        }
    } else {   // disk-like component
        std::vector<double> gridR(toFloatArray(getItemFromPyDict(namedArgs, "gridR")));
        std::vector<double> gridz(toFloatArray(getItemFromPyDict(namedArgs, "gridz")));
        math::blas_dmul(conv->lengthUnit, gridR);
        math::blas_dmul(conv->lengthUnit, gridz);
        if(gridR.empty() || gridz.empty()) {
            PyErr_SetString(PyExc_ValueError,
                "For disklike components, should provide two array arguments: gridR, gridz");
            return -1;
        }
        try {
            self->comp.reset(new galaxymodel::ComponentWithDisklikeDF(
                df, dens, gridR, gridz));
            self->name = "Disklike component";
            return 0;
        }
        catch(std::exception& e) {
            PyErr_SetString(PyExc_ValueError,
                (std::string("Error in creating a disklike component: ")+e.what()).c_str());
            return -1;
        }
    }
    // shouldn't reach here
    PyErr_SetString(PyExc_ValueError, "Invalid arguments passed to Component()");
    return -1;
}

static PyObject* Component_name(PyObject* self)
{
    return Py_BuildValue("s", ((ComponentObject*)self)->name);
}

static PyObject* Component_getPotential(ComponentObject* self)
{
    potential::PtrPotential pot = self->comp->getPotential();
    if(pot)
        return createPotentialObject(pot);
    // otherwise no potential is available (e.g. for a df-based component)
    Py_INCREF(Py_None);
    return Py_None;
}

static PyObject* Component_getDensity(ComponentObject* self)
{
    potential::PtrDensity dens = self->comp->getDensity();
    if(dens)
        return createDensityObject(dens);
    // otherwise no density is available (e.g. for a static component)
    Py_INCREF(Py_None);
    return Py_None;
}

static PyMethodDef Component_methods[] = {
    { "getPotential", (PyCFunction)Component_getPotential, METH_NOARGS,
      "Return a Potential object associated with a static component, or None.\n"
      "No arguments.\n" },
    { "getDensity", (PyCFunction)Component_getDensity, METH_NOARGS,
      "Return a Density object representing the fixed density profile for a static component "
      "(or None if it has only a potential profile), "
      "or the current density profile from the previous iteration of the self-consistent "
      "modelling procedure for a DF-based component.\n"
      "No arguments.\n" },
    { NULL }
};

static PyTypeObject ComponentType = {
    PyObject_HEAD_INIT(NULL)
    0, "agama.Component",
    sizeof(ComponentObject), 0, (destructor)Component_dealloc,
    0, 0, 0, 0, 0, 0, 0, 0, 0, 0, Component_name, 0, 0, 0,
    Py_TPFLAGS_DEFAULT, docstringComponent,
    0, 0, 0, 0, 0, 0, Component_methods, 0, 0, 0, 0, 0, 0, 0,
    (initproc)Component_init
};


///@}
//  ---------------------------------
/// \name  SelfConsistentModel class
//  ---------------------------------
///@{

/// \cond INTERNAL_DOCS
/// Python type corresponding to SelfConsistentModel class
typedef struct {
    PyObject_HEAD
    PyObject* components;
    PotentialObject* pot;
    ActionFinderObject* af;
    /// members of galaxymodel::SelfConsistentModel structure listed here
    double rminSph, rmaxSph;      ///< range of radii for the logarithmic grid
    unsigned int sizeRadialSph;   ///< number of grid points in radius
    unsigned int lmaxAngularSph;  ///< maximum order of angular-harmonic expansion (l_max)
    double RminCyl, RmaxCyl;      ///< innermost (non-zero) and outermost grid nodes in cylindrical radius
    double zminCyl, zmaxCyl;      ///< innermost and outermost grid nodes in vertical direction
    unsigned int sizeRadialCyl;   ///< number of grid nodes in cylindrical radius
    unsigned int sizeVerticalCyl; ///< number of grid nodes in vertical (z) direction
} SelfConsistentModelObject;
/// \endcond

static void SelfConsistentModel_dealloc(SelfConsistentModelObject* self)
{
    Py_XDECREF(self->components);
    Py_XDECREF(self->pot);
    Py_XDECREF(self->af);
    self->ob_type->tp_free(self);
}

static const char* docstringSelfConsistentModel =
    "A class for performing self-consistent modelling procedure.\n"
    "A full model consists of one or more instances of Component class "
    "representing either static density or potential profiles, or distribution function-based "
    "components with iteratively recomputed density profiles, plus the overall potential "
    "and the associated action finder object.\n"
    "The SelfConsistentModel object contains parameters for two kinds of potential "
    "expansions used in the procedure -- Multipole potential for spheroidal components "
    "and CylSpline potential for disk-like components, the list of Component objects, "
    "and read-only references to the total potential and the action finder.\n"
    "The constructor takes named arguments describing the potential expansion parameters -- "
    "a full list is given by 'dir(SelfConsistentModel)', and they may be modified at any time.\n"
    "The list of components is initially empty and should be filled by the user; "
    "it may also be modified between iterations.\n"
    "The potential and action finder member variables are initially empty, "
    "and are initialized after the first call to the 'iterate()' method.\n";

static int SelfConsistentModel_init(SelfConsistentModelObject* self, PyObject* args, PyObject* namedArgs)
{
    Py_XDECREF(self->components);
    Py_XDECREF(self->pot);
    Py_XDECREF(self->af);
    if(!onlyNamedArgs(args, namedArgs))
        return -1;
    // allocate a new empty list of components, but not potential or action finder
    self->components  = PyList_New(0);
    self->pot         = NULL;
    self->af          = NULL;
    self->rminSph     = toDouble(getItemFromPyDict(namedArgs, "rminSph"), -2);
    self->rmaxSph     = toDouble(getItemFromPyDict(namedArgs, "rmaxSph"), -2);
    self->sizeRadialSph  = toInt(getItemFromPyDict(namedArgs, "sizeRadialSph"), -1);
    self->lmaxAngularSph = toInt(getItemFromPyDict(namedArgs, "lmaxAngularSph"), -1);
    self->RminCyl     = toDouble(getItemFromPyDict(namedArgs, "RminCyl"), -1);
    self->RmaxCyl     = toDouble(getItemFromPyDict(namedArgs, "RmaxCyl"), -1);
    self->zminCyl     = toDouble(getItemFromPyDict(namedArgs, "zminCyl"), -1);
    self->zmaxCyl     = toDouble(getItemFromPyDict(namedArgs, "zmaxCyl"), -1);
    self->sizeRadialCyl  = toInt(getItemFromPyDict(namedArgs, "sizeRadialCyl"), -1);
    self->sizeVerticalCyl= toInt(getItemFromPyDict(namedArgs, "sizeVerticalCyl"), -1);
    return 0;
}

static PyObject* SelfConsistentModel_iterate(SelfConsistentModelObject* self)
{
    galaxymodel::SelfConsistentModel model;
    // parse the Python list of components
    if(self->components==NULL || !PyList_Check(self->components) || PyList_Size(self->components)==0)
    {
        PyErr_SetString(PyExc_ValueError,
            "SelfConsistentModel.components should be a non-empty list of Component objects");
        return NULL;
    }
    int numComp = PyList_Size(self->components);
    for(int i=0; i<numComp; i++)
    {
        PyObject* elem = PyList_GetItem(self->components, i);
        if(!PyObject_TypeCheck(elem, &ComponentType)) {
            PyErr_SetString(PyExc_ValueError,
                "SelfConsistentModel.components should contain only Component objects");
            return NULL;
        }
        model.components.push_back(((ComponentObject*)elem)->comp);
    }
    model.rminSph = self->rminSph * conv->lengthUnit;
    model.rmaxSph = self->rmaxSph * conv->lengthUnit;
    model.sizeRadialSph = self->sizeRadialSph;
    model.lmaxAngularSph = self->lmaxAngularSph;
    model.RminCyl = self->RminCyl * conv->lengthUnit;
    model.RmaxCyl = self->RmaxCyl * conv->lengthUnit;
    model.zminCyl = self->zminCyl * conv->lengthUnit;
    model.zmaxCyl = self->zmaxCyl * conv->lengthUnit;
    model.sizeRadialCyl = self->sizeRadialCyl;
    model.sizeVerticalCyl = self->sizeVerticalCyl;
    if(self->pot!=NULL && PyObject_TypeCheck(self->pot, &PotentialType))
        model.totalPotential = ((PotentialObject*)self->pot)->pot;
    if(self->af!=NULL && PyObject_TypeCheck(self->af, &ActionFinderType))
        model.actionFinder = ((ActionFinderObject*)self->af)->af;
    try {
        doIteration(model);
        // update the total potential and action finder by copying the C++ smart pointers into
        // Python objects; old Python objects are released (and destroyed if no one else uses them)
        Py_XDECREF(self->pot);
        Py_XDECREF(self->af);
        self->pot = (PotentialObject*)createPotentialObject(model.totalPotential);
        self->af  = (ActionFinderObject*)createActionFinderObject(model.actionFinder);
        Py_INCREF(Py_None);
        return Py_None;
    }
    catch(std::exception& e) {
        PyErr_SetString(PyExc_ValueError,
            (std::string("Error in SelfConsistentModel.iterate(): ")+e.what()).c_str());
        return NULL;
    }
}

static PyMemberDef SelfConsistentModel_members[] = {
    { const_cast<char*>("components"), T_OBJECT_EX, offsetof(SelfConsistentModelObject, components), 0,
      const_cast<char*>("List of Component objects (may be modified by the user, but should be "
      "non-empty and contain only instances of Component class upon a call to 'iterate()' method)") },
    { const_cast<char*>("pot"), T_OBJECT, offsetof(SelfConsistentModelObject, pot), READONLY,
      const_cast<char*>("Total potential of the model (read-only)") },
    { const_cast<char*>("af"), T_OBJECT, offsetof(SelfConsistentModelObject, af), READONLY,
      const_cast<char*>("Action finder associated with the total potential (read-only)") },
    { const_cast<char*>("rminSph"), T_DOUBLE, offsetof(SelfConsistentModelObject, rminSph), 0,
      const_cast<char*>("Spherical radius of innermost grid node for Multipole potential") },
    { const_cast<char*>("rmaxSph"), T_DOUBLE, offsetof(SelfConsistentModelObject, rmaxSph), 0,
      const_cast<char*>("Spherical radius of outermost grid node for Multipole potential") },
    { const_cast<char*>("sizeRadialSph"), T_INT, offsetof(SelfConsistentModelObject, sizeRadialSph), 0,
      const_cast<char*>("Number of radial grid points for Multipole potential") },
    { const_cast<char*>("lmaxAngularSph"), T_INT, offsetof(SelfConsistentModelObject, lmaxAngularSph), 0,
      const_cast<char*>("Order of angular-harmonic expansion for Multipole potential") },
    { const_cast<char*>("RminCyl"), T_DOUBLE, offsetof(SelfConsistentModelObject, RminCyl), 0,
      const_cast<char*>("Cylindrical radius of first (nonzero) grid node for CylSpline potential") },
    { const_cast<char*>("RmaxCyl"), T_DOUBLE, offsetof(SelfConsistentModelObject, RmaxCyl), 0,
      const_cast<char*>("Cylindrical radius of outermost grid node for CylSpline potential") },
    { const_cast<char*>("zminCyl"), T_DOUBLE, offsetof(SelfConsistentModelObject, zminCyl), 0,
      const_cast<char*>("z-coordinate of first (nonzero) grid node for CylSpline potential") },
    { const_cast<char*>("zmaxCyl"), T_DOUBLE, offsetof(SelfConsistentModelObject, zmaxCyl), 0,
      const_cast<char*>("z-coordinate of outermost grid node for CylSpline potential") },
    { const_cast<char*>("sizeRadialCyl"), T_INT, offsetof(SelfConsistentModelObject, sizeRadialCyl), 0,
      const_cast<char*>("Grid size in cylindrical radius for CylSpline potential") },
    { const_cast<char*>("sizeVerticalCyl"), T_INT, offsetof(SelfConsistentModelObject, sizeVerticalCyl), 0,
      const_cast<char*>("Grid size in z-coordinate for CylSpline potential") },
    { NULL }
};

static PyMethodDef SelfConsistentModel_methods[] = {
    { "iterate", (PyCFunction)SelfConsistentModel_iterate, METH_NOARGS,
      "Perform one iteration of self-consistent modelling procedure, "
      "recomputing density profiles of all DF-based components, "
      "and then updating the total potential.\n" },
    { NULL }
};

static PyTypeObject SelfConsistentModelType = {
    PyObject_HEAD_INIT(NULL)
    0, "agama.SelfConsistentModel",
    sizeof(SelfConsistentModelObject), 0, (destructor)SelfConsistentModel_dealloc,
    0, 0, 0, 0, 0, 0, 0, 0, 0, 0, 0, 0, 0, 0,
    Py_TPFLAGS_DEFAULT, docstringSelfConsistentModel,
    0, 0, 0, 0, 0, 0, SelfConsistentModel_methods, SelfConsistentModel_members, 0, 0, 0, 0, 0, 0,
    (initproc)SelfConsistentModel_init
};


///@}
//  ----------------------------------------------
/// \name  CubicSpline class and related routines
//  ----------------------------------------------
///@{

/// \cond INTERNAL_DOCS
/// Python type corresponding to CubicSpline class
typedef struct {
    PyObject_HEAD
    math::CubicSpline spl;
} CubicSplineObject;
/// \endcond

static void CubicSpline_dealloc(PyObject* self)
{
    // dirty hack: manually call the destructor for an object that was
    // constructed not in a normal way, but rather with a placement new operator
    utils::msg(utils::VL_VERBOSE, "Agama", "Deleted a cubic spline of size "+
        utils::toString(((CubicSplineObject*)self)->spl.xvalues().size())+" at "+
        utils::toString(&((CubicSplineObject*)self)->spl));
    ((CubicSplineObject*)self)->spl.~CubicSpline();
    self->ob_type->tp_free(self);
}

static int CubicSpline_init(PyObject* self, PyObject* args, PyObject* namedArgs)
{
    // "dirty hack" (see above) to construct a C++ object in an already allocated chunk of memory
    new (&(((CubicSplineObject*)self)->spl)) math::CubicSpline;
    PyObject* x_obj=NULL;
    PyObject* y_obj=NULL;
    double derivLeft=NAN, derivRight=NAN;  // undefined by default
    static const char* keywords[] = {"x","y","left","right",NULL};
    if(!PyArg_ParseTupleAndKeywords(args, namedArgs, "OO|dd", const_cast<char **>(keywords),
        &x_obj, &y_obj, &derivLeft, &derivRight))
    {
        PyErr_SetString(PyExc_ValueError, "CubicSpline: "
            "must provide two arrays of equal length (input x and y points), "
            "and optionally one or both endpoint derivatives (left, right)");
        return -1;
    }
    std::vector<double>
        xvalues(toFloatArray(x_obj)),
        yvalues(toFloatArray(y_obj));
    if(xvalues.size() != yvalues.size() || xvalues.size() < 2) {
        PyErr_SetString(PyExc_ValueError, "CubicSpline: input does not contain valid arrays");
        return -1;
    }
    try {
        ((CubicSplineObject*)self)->spl = math::CubicSpline(xvalues, yvalues, derivLeft, derivRight);
        utils::msg(utils::VL_VERBOSE, "Agama", "Created a cubic spline of size "+
            utils::toString(((CubicSplineObject*)self)->spl.xvalues().size())+" at "+
            utils::toString(&((CubicSplineObject*)self)->spl));
        return 0;
    }
    catch(std::exception& e) {
        PyErr_SetString(PyExc_ValueError, e.what());
        return -1;
    }
}

static inline double splEval(const math::CubicSpline& spl, double x, int der)
{
    double result;
    switch(der) {
        case 0: return spl.value(x);
        case 1: spl.evalDeriv(x, NULL, &result); return result;
        case 2: spl.evalDeriv(x, NULL, NULL, &result); return result;
        default: return NAN;  // shouldn't occur
    }
}

static PyObject* CubicSpline_value(PyObject* self, PyObject* args, PyObject* namedArgs)
{
<<<<<<< HEAD
    if(self==NULL || ((CubicSplineObject*)self)->spl.isEmpty()) {
=======
    if(self==NULL || ((CubicSplineObject*)self)->spl.empty()) {
>>>>>>> 66b38dcf
        PyErr_SetString(PyExc_ValueError, "CubicSpline object is not properly initialized");
        return NULL;
    }
    const math::CubicSpline& spl = ((CubicSplineObject*)self)->spl;
    static const char* keywords[] = {"x","der","ext",NULL};
    PyObject* ptx=NULL;
    int der=0;
    PyObject* extrapolate_obj=NULL;
    if(!PyArg_ParseTupleAndKeywords(args, namedArgs, "O|iO", const_cast<char **>(keywords),
        &ptx, &der, &extrapolate_obj))
    {
        PyErr_SetString(PyExc_ValueError, "Invalid arguments");
        return NULL;
    }
    if(der<0 || der>2) {
        PyErr_SetString(PyExc_ValueError, "Can only compute derivatives up to 2nd");
        return NULL;
    }
    // check if we should extrapolate the spline (default behaviour),
    // or replace the output with the given value if it's out of range (if ext=... argument was given)
    double extrapolate_val = extrapolate_obj == NULL ? 0 : toDouble(extrapolate_obj);
    double xmin = spl.xmin(), xmax = spl.xmax();

    // if the input is a single value, just do it
    if(PyFloat_Check(ptx)) { // one value
        double x = PyFloat_AsDouble(ptx);
        if(extrapolate_obj!=NULL && (x<xmin || x>xmax))
            return Py_BuildValue("O", extrapolate_obj);
        else
            return Py_BuildValue("d", splEval(spl, x, der) );
    }
    // otherwise the input should be an array, and the output will be an array of the same shape
    PyArrayObject *arr = (PyArrayObject*)
        PyArray_FROM_OTF(ptx, NPY_DOUBLE, NPY_ARRAY_OUT_ARRAY | NPY_ARRAY_ENSURECOPY);
    if(arr == NULL) {
        PyErr_SetString(PyExc_ValueError, "Argument must be either float, list or numpy array");
        return NULL;
    }

    // replace elements of the copy of input array with computed values
    npy_intp size = PyArray_SIZE(arr);
    for(int i=0; i<size; i++) {
        double& x = pyArrayElem<double>(arr, i);  // reference to the array element to be replaced
        if(extrapolate_obj!=NULL && (x<xmin || x>xmax))
            x = extrapolate_val;
        else
            x = splEval(spl, x, der);
    }
    return PyArray_Return(arr);
}

static PyMethodDef CubicSpline_methods[] = {
    { NULL, NULL, 0, NULL }  // no named methods
};

static const char* docstringCubicSpline =
    "Cubic spline with natural or clamped boundary conditions.\n"
    "Arguments:\n"
    "    x (array of floats) -- grid nodes in x (at least two), "
    "must be sorted in increasing order.\n"
    "    y (array of floats) -- values of spline at grid nodes, "
    "same length as x.\n"
    "    left (float, optional) -- derivative at the leftmost endpoint; "
    "if not provided or is NAN, a natural boundary condition is used "
    "(i.e., second derivative is zero).\n"
    "    right (float, optional) -- derivative at the rightmost endpoint, "
    "same default behaviour.\n\n"
    "Values of the spline and up to its second derivative are computed using "
    "the () operator with the first argument being a single x-point or an array "
    "of points, and optional second argument being the derivative index "
    "(0, 1, or 2). Spline is linearly extrapolated outside its definition region.";

static PyTypeObject CubicSplineType = {
    PyObject_HEAD_INIT(NULL)
    0, "agama.CubicSpline",
    sizeof(CubicSplineObject), 0, CubicSpline_dealloc,
    0, 0, 0, 0, 0, 0, 0, 0, 0, CubicSpline_value, 0, 0, 0, 0,
    Py_TPFLAGS_DEFAULT, docstringCubicSpline,
    0, 0, 0, 0, 0, 0, CubicSpline_methods, 0, 0, 0, 0, 0, 0, 0,
    CubicSpline_init
};

/// Construct a Python cubic spline object from the provided x and y arrays
PyObject* createCubicSpline(const std::vector<double>& x, const std::vector<double>& y)
{
    // allocate a new Python CubicSpline object
    CubicSplineObject* spl_obj = PyObject_New(CubicSplineObject, &CubicSplineType);
    if(!spl_obj)
        return NULL;
    // same dirty hack to construct a C++ object in already allocated memory
    new (&(spl_obj->spl)) math::CubicSpline(x, y);
    utils::msg(utils::VL_VERBOSE, "Agama", "Constructed a cubic spline of size "+
        utils::toString(spl_obj->spl.xvalues().size())+" at "+
        utils::toString(&(spl_obj->spl)));
    return (PyObject*)spl_obj;
}


static const char* docstringSplineApprox =
    "splineApprox constructs a smoothing cubic spline from a set of points.\n"
    "It approximates a large set of (x,y) points by a smooth curve with "
    "a moderate number of knots.\n"
    "Arguments:\n"
    "    knots -- array of nodes of the grid that will be used to represent "
    "the smoothing spline; must be sorted in order of increase. "
    "The knots should preferrably encompass the range of x values of all points, "
    "and each interval between knots should contain at least one points; "
    "however, both these conditions are not obligatory.\n"
    "    x -- x-coordinates of points (1d array), "
    "should preferrably be in the range covered by knots, ordering does not matter.\n"
    "    y -- y-coordinates of points, same length as x.\n"
    "    smooth -- (float, default 0) is the parameter controlling the tradeoff "
    "between smoothness and approximation error; zero means no additional smoothing "
    "(beyond the one resulting from discreteness of the spacing of knots), "
    "and values around unity usually yield a reasonable smoothing of noise without "
    "sacrificing too much of accuracy.\n"
    "Returns: a CubicSpline object.\n";

static PyObject* splineApprox(PyObject* /*self*/, PyObject* args, PyObject* namedArgs)
{
    static const char* keywords[] = {"knots","x","y","smooth",NULL};
    PyObject* k_obj=NULL;
    PyObject* x_obj=NULL;
    PyObject* y_obj=NULL;
    double smoothfactor=0;
    if(!PyArg_ParseTupleAndKeywords(args, namedArgs, "OOO|d", const_cast<char **>(keywords),
        &k_obj, &x_obj, &y_obj, &smoothfactor)) {
        PyErr_SetString(PyExc_ValueError, "splineApprox: "
            "must provide an array of grid nodes and two arrays of equal length "
            "(input x and y points), and optionally a float (smooth factor)");
        return NULL;
    }
    std::vector<double>
        knots  (toFloatArray(k_obj)),
        xvalues(toFloatArray(x_obj)),
        yvalues(toFloatArray(y_obj));
    if(xvalues.empty() || yvalues.empty() || knots.empty()) {
        PyErr_SetString(PyExc_ValueError, "Input does not contain valid arrays");
        return NULL;
    }
    if(knots.size() < 2|| xvalues.size() != yvalues.size()) {
        PyErr_SetString(PyExc_ValueError,
            "Arguments must be an array of grid nodes (at least 2) "
            "and two arrays of equal length (x and y)");
        return NULL;
    }
    try{
        math::SplineApprox spl(knots, xvalues);
        std::vector<double> amplitudes;
        if(smoothfactor>0)
            amplitudes = spl.fitOversmooth(yvalues, smoothfactor);
        else
            amplitudes = spl.fit(yvalues, -smoothfactor);
        return createCubicSpline(knots, amplitudes);
    }
    catch(std::exception& e) {
        PyErr_SetString(PyExc_ValueError, e.what());
        return NULL;
    }
}


static const char* docstringSplineLogDensity =
    "splineLogDensity performs a non-parametric density estimate  "
    "from a set of sample points.\n"
    "Let rho(x) be an arbitrary density distribution over a finite or infinite "
    "interval, and let {x_i, w_i} be a set of sample points and weights, "
    "drawn from this distribution.\n"
    "This routine reconstructs log(rho(x)) approximated as a cubic spline defined "
    "by the given grid of nodes X_k, using a penalized density estimation approach.\n"
    "Arguments:\n"
    "    knots -- array of nodes of the grid that will be used to represent "
    "the smoothing spline; must be sorted in order of increase. "
    "Ideally, the knots should encompass all or most of the sample points "
    "and be spaced such that each segment contains at least a few samples.\n"
    "    x -- coordinates of sample points (1d array), ordering does not matter.\n"
    "    w (optional) -- weights of sample points (1d array with the same length as x); "
    "by default set all weights to 1/len(x).\n"
    "    infLeft (boolean, default False) specifies whether the density is assumed to "
    "extend to x=-infinity (True) or is taken to be zero for all x<knots[0] (False). "
    "In the former case, any points to the left of the first knot are ignored during "
    "the estimate, while in the latter case they are taken into account; "
    "note that log(rho(x)) is linearly extrapolated for x<knots[0], so it will "
    "obviously be declining towards -infinity for the integral over rho(x) to be finite.\n"
    "    infRight (boolean, default False) is the same option for extrapolating "
    "the estimated density to x>knots[-1].\n"
    "Returns: a CubicSpline object representing log(rho(x)).\n";

static PyObject* splineLogDensity(PyObject* /*self*/, PyObject* args, PyObject* namedArgs)
{
    static const char* keywords[] = {"knots","x","w","infLeft","infRight",NULL};
    PyObject* k_obj=NULL;
    PyObject* x_obj=NULL;
    PyObject* w_obj=NULL;
    int infLeft=0, infRight=0;  // should rather be bool, but python doesn't handle it in arg list
    if(!PyArg_ParseTupleAndKeywords(args, namedArgs, "OO|Oii", const_cast<char **>(keywords),
        &k_obj, &x_obj, &w_obj, &infLeft, &infRight)) {
        PyErr_SetString(PyExc_ValueError, "splineLogDensity: "
            "must provide an array of grid nodes and two arrays of equal length "
            "(x coordinates of input points and their weights)");
        return NULL;
    }
    std::vector<double>
        knots  (toFloatArray(k_obj)),
        xvalues(toFloatArray(x_obj)),
        weights;
    if(w_obj)
        weights = toFloatArray(w_obj);
    else
        weights.assign(xvalues.size(), 1./xvalues.size());
    if(xvalues.empty() || weights.empty() || knots.empty()) {
        PyErr_SetString(PyExc_ValueError, "Input does not contain valid arrays");
        return NULL;
    }
    if(knots.size() < 2|| xvalues.size() != weights.size()) {
        PyErr_SetString(PyExc_ValueError,
            "Arguments must be an array of grid nodes (at least 2) "
            "and two arrays of equal length (x and w), "
            "plus optionally two boolean parameters (infLeft, infRight)");
        return NULL;
    }
    try{
        std::vector<double> amplitudes = math::splineLogDensity<3>(knots, xvalues, weights,
            math::FitOptions(
            (infLeft ? math::FO_INFINITE_LEFT : 0) |
            (infRight? math::FO_INFINITE_RIGHT: 0) ) );
        return createCubicSpline(knots, amplitudes);
    }
    catch(std::exception& e) {
        PyErr_SetString(PyExc_ValueError, e.what());
        return NULL;
    }
}


///@}
//  ---------------------------------
/// \name  Orbit integration routine
//  ---------------------------------
///@{

/// description of orbit function
static const char* docstringOrbit =
    "Compute an orbit starting from the given initial conditions in the given potential\n"
    "Arguments:\n"
    "    ic=float[6] : initial conditions - an array of 6 numbers "
    "(3 positions and 3 velocities in Cartesian coordinates);\n"
    "    pot=Potential object that defines the gravitational potential;\n"
    "    time=float : total integration time;\n"
    "    step=float : output timestep (does not affect the integration accuracy);\n"
    "    acc=float, optional : relative accuracy parameter (default 1e-10).\n"
    "Returns: an array of Nx6 numbers, where N=time/step is the number of output points "
    "in the trajectory, and each point consists of position and velocity in Cartesian coordinates.";

/// orbit integration
static PyObject* orbit(PyObject* /*self*/, PyObject* args, PyObject* namedArgs)
{
    static const char* keywords[] = {"ic", "pot", "time", "step", "acc", NULL};
    double time = 0, step = 0, acc = 1e-10;
    PyObject *ic_obj = NULL, *pot_obj = NULL;
    if(!PyArg_ParseTupleAndKeywords(
        args, namedArgs, "|OOddd", const_cast<char**>(keywords),
        &ic_obj, &pot_obj, &time, &step, &acc) ||
        time<=0 || step<=0 || acc<=0)
    {
        PyErr_SetString(PyExc_ValueError, "Invalid arguments passed to orbit()");
        return NULL;
    }
    if(!PyObject_TypeCheck(pot_obj, &PotentialType) ||
        ((PotentialObject*)pot_obj)->pot==NULL ) {
        PyErr_SetString(PyExc_TypeError, "Argument 'pot' must be a valid instance of Potential class");
        return NULL;
    }
    PyArrayObject *ic_arr  = (PyArrayObject*) PyArray_FROM_OTF(ic_obj,  NPY_DOUBLE, NPY_ARRAY_IN_ARRAY);
    if(ic_arr == NULL || PyArray_NDIM(ic_arr) != 1 || PyArray_DIM(ic_arr, 0) != 6) {
        Py_XDECREF(ic_arr);
        PyErr_SetString(PyExc_ValueError, "Argument 'ic' does not contain a valid array of length 6");
        return NULL;
    }
    // initialize
    const coord::PosVelCar ic_point(convertPosVel(&pyArrayElem<double>(ic_arr, 0)));
    std::vector<coord::PosVelCar> traj;
    Py_DECREF(ic_arr);
    // integrate
    try{
        orbit::integrate( *((PotentialObject*)pot_obj)->pot, ic_point,
            time * conv->timeUnit, step * conv->timeUnit, traj, acc);
        // build an appropriate output array
        const npy_intp size = traj.size();
        npy_intp dims[] = {size, 6};
        PyObject* result = PyArray_SimpleNew(2, dims, NPY_DOUBLE);
        if(!result)
            return NULL;
        for(npy_intp index=0; index<size; index++)
            unconvertPosVel(traj[index], &pyArrayElem<double>(result, index, 0));
        return result;
    }
    catch(std::exception& e) {
        PyErr_SetString(PyExc_ValueError, 
            (std::string("Error in orbit computation: ")+e.what()).c_str());
        return NULL;
    }
}


///@}
//  -----------------------------
/// \name  Various math routines
//  -----------------------------
///@{

/// description of grid creation function
static const char* docstringNonuniformGrid =
    "Create a grid with unequally spaced nodes:\n"
    "x[k] = (exp(Z k) - 1)/(exp(Z) - 1), i.e., coordinates of nodes increase "
    "nearly linearly at the beginning and then nearly exponentially towards the end; "
    "the value of Z is computed so the the 1st element is at xmin and last at xmax "
    "(0th element is always placed at 0).\n"
    "Arguments: \n"
    "  nnodes   the total number of grid points (>=2)\n"
    "  xmin     the location of the innermost nonzero node (>0);\n"
    "  xmax     the location of the last node (should be >=nnodes*xmin);\n"
    "Returns:   the array of grid nodes.";

/// creation of a non-uniform grid, a complement to linspace and logspace routines
static PyObject* nonuniformGrid(PyObject* /*self*/, PyObject* args, PyObject* namedArgs)
{
    static const char* keywords[] = {"nnodes", "xmin", "xmax", NULL};
    int nnodes=-1;
    double xmin=-1, xmax=-1;
    if(!PyArg_ParseTupleAndKeywords(args, namedArgs, "idd", const_cast<char**>(keywords),
        &nnodes, &xmin, &xmax) || nnodes<2 || xmin<=0 || xmax<=xmin)
    {
        PyErr_SetString(PyExc_ValueError, "Incorrect arguments for nonuniformGrid");
        return NULL;
    }
    std::vector<double> grid = math::createNonuniformGrid(nnodes, xmin, xmax, true);
    npy_intp size = grid.size();
    PyObject* result = PyArray_SimpleNew(1, &size, NPY_DOUBLE);
    if(!result)
        return NULL;
    for(npy_intp index=0; index<size; index++)
        pyArrayElem<double>(result, index) = grid[index];
    return result;
}

/// wrapper for user-provided Python functions into the C++ compatible form
class FncWrapper: public math::IFunctionNdim {
    OmpDisabler ompDisabler;  // prevent parallel execution by setting OpenMP # of threads to 1
    const unsigned int nvars;
    PyObject* fnc;
public:
    FncWrapper(unsigned int _nvars, PyObject* _fnc): nvars(_nvars), fnc(_fnc) {}
    virtual void eval(const double vars[], double values[]) const {
        npy_intp dims[]  = {1, nvars};
        PyObject* args   = PyArray_SimpleNewFromData(2, dims, NPY_DOUBLE, const_cast<double*>(vars));
        PyObject* result = PyObject_CallFunctionObjArgs(fnc, args, NULL);
        Py_DECREF(args);
        if(result == NULL) {
            PyErr_Print();
            throw std::runtime_error("Exception occurred inside integrand");
        }
        if(PyArray_Check(result))
            values[0] = pyArrayElem<double>(result, 0);  // TODO: ensure that it's a float array!
        else if(PyNumber_Check(result))
            values[0] = PyFloat_AsDouble(result);
        else {
            Py_DECREF(result);
            throw std::runtime_error("Invalid data type returned from user-defined function");
        }
        Py_DECREF(result);
    }
    virtual unsigned int numVars()   const { return nvars; }
    virtual unsigned int numValues() const { return 1; }
};

/// parse the arguments of integrateNdim and sampleNdim functions
static bool parseLowerUpperBounds(PyObject* lower_obj, PyObject* upper_obj,
    std::vector<double> &xlow, std::vector<double> &xupp)
{
    if(!lower_obj) {   // this should always be provided - either # of dimensions, or lower boundary
        PyErr_SetString(PyExc_ValueError,
            "Either integration region or number of dimensions must be provided");
        return false;
    }
    int ndim = -1;
    if(PyInt_Check(lower_obj)) {
        ndim = PyInt_AsLong(lower_obj);
        if(ndim<1) {
            PyErr_SetString(PyExc_ValueError, "Number of dimensions is invalid");
            return false;
        }
        if(upper_obj) {
            PyErr_Format(PyExc_ValueError,
                "May not provide 'upper' argument if 'lower' specifies the number of dimensions (%i)", ndim);
            return false;
        }
        xlow.assign(ndim, 0.);  // default integration region
        xupp.assign(ndim, 1.);
        return true;
    }
    // if the first parameter is not the number of dimensions, then it must be the lower boundary,
    // and the second one must be the upper boundary
    PyArrayObject *lower_arr = (PyArrayObject*) PyArray_FROM_OTF(lower_obj, NPY_DOUBLE, NPY_ARRAY_IN_ARRAY);
    if(lower_arr == NULL || PyArray_NDIM(lower_arr) != 1) {
        Py_XDECREF(lower_arr);
        PyErr_SetString(PyExc_ValueError,
            "Argument 'lower' does not contain a valid array");
        return false;
    }
    ndim = PyArray_DIM(lower_arr, 0);
    if(!upper_obj) {
        PyErr_SetString(PyExc_ValueError, "Must provide both 'lower' and 'upper' arguments if both are arrays");
        return false;
    }
    PyArrayObject *upper_arr = (PyArrayObject*) PyArray_FROM_OTF(upper_obj, NPY_DOUBLE, NPY_ARRAY_IN_ARRAY);
    if(upper_arr == NULL || PyArray_NDIM(upper_arr) != 1 || PyArray_DIM(upper_arr, 0) != ndim) {
        Py_XDECREF(upper_arr);
        PyErr_Format(PyExc_ValueError,
            "Argument 'upper' does not contain a valid array of length %i", ndim);
        return false;
    }
    xlow.resize(ndim);
    xupp.resize(ndim);
    for(int d=0; d<ndim; d++) {
        xlow[d] = pyArrayElem<double>(lower_arr, d);
        xupp[d] = pyArrayElem<double>(upper_arr, d);
    }
    Py_DECREF(lower_arr);
    Py_DECREF(upper_arr);
    return true;
}

/// description of integration function
static const char* docstringIntegrateNdim =
    "Integrate an N-dimensional function\n"
    "Arguments:\n"
    "  fnc - a callable object that must accept a single argument "
    "(a 2d array MxN array of coordinates, where N is the dimension of the integration space, "
    "and M>=1 is the number of points where the integrand should be evaluated simultaneously -- "
    "this improves performance), and return a 1d array of length M with function values;\n"
    "  lower, upper - two arrays of the same length N (equal to the number of dimensions) "
    "that specify the lower and upper boundaries of integration hypercube; "
    "alternatively, a single value - the number of dimensions - may be passed instead of 'lower', "
    "in which case the default interval [0:1] is used for each dimension;\n"
    "  toler - relative error tolerance (default is 1e-4);\n"
    "  maxeval - maximum number of function evaluations (will not exceed it even if "
    "the required tolerance cannot be reached, default is 1e5).\n"
    "Returns: a tuple consisting of integral value, error estimate, "
    "and the actual number of function evaluations performed.\n\n"
    "Examples:\n"
    ">>> integrateNdim(fnc, [0,-1,0], [3.14,1,100])   "
    ">>> # three-dimensional integral over the region [0:pi] x [-1:1] x [0:100]\n"
    ">>> integrateNdim(fnc, 2)   # two-dimensional integral over default region [0:1] x [0:1]\n"
    ">>> integrateNdim(fnc, 4, toler=1e-3, maxeval=1e6)   "
    ">>> # non-default values for tolerance and number of evaluations must be passed as named arguments\n";

/// N-dimensional integration
static PyObject* integrateNdim(PyObject* /*self*/, PyObject* args, PyObject* namedArgs)
{
    static const char* keywords[] = {"fnc", "lower", "upper", "toler", "maxeval", NULL};
    double eps=1e-4;
    int maxNumEval=100000, numEval=-1;
    PyObject *callback=NULL, *lower_obj=NULL, *upper_obj=NULL;
    if(!PyArg_ParseTupleAndKeywords(args, namedArgs, "O|OOdi", const_cast<char**>(keywords),
        &callback, &lower_obj, &upper_obj, &eps, &maxNumEval) ||
        !PyCallable_Check(callback) || eps<=0 || maxNumEval<=0)
    {
        PyErr_SetString(PyExc_ValueError, "Incorrect arguments for integrateNdim");
        return NULL;
    }
    std::vector<double> xlow, xupp;
    if(!parseLowerUpperBounds(lower_obj, upper_obj, xlow, xupp))
        return NULL;
    double result, error;
    try{
        FncWrapper fnc(xlow.size(), callback);
        math::integrateNdim(fnc, &xlow.front(), &xupp.front(), eps, maxNumEval, &result, &error, &numEval);
    }
    catch(std::exception& e) {
        if(!PyErr_Occurred())    // set our own error string if it hadn't been set by Python
            PyErr_SetString(PyExc_ValueError, e.what());
        return NULL;
    }
    return Py_BuildValue("ddi", result, error, numEval);
}

/// description of sampling function
static const char* docstringSampleNdim =
    "Sample from a non-negative N-dimensional function.\n"
    "Draw a requested number of points from the hypercube in such a way that "
    "the density of points at any location is proportional to the value of function.\n"
    "Arguments:\n"
    "  fnc - a callable object that must accept a single argument "
    "(a 2d array MxN array of coordinates, where N is the dimension of the hypercube, "
    "and M>=1 is the number of points where the function should be evaluated simultaneously -- "
    "this improves performance), and return a 1d array of M non-negative values "
    "(one for each point), interpreted as the probability density;\n"
    "  nsamples - the required number of samples drawn from this function;\n"
    "  lower, upper - two arrays of the same length (equal to the number of dimensions) "
    "that specify the lower and upper boundaries of the region (hypercube) to be sampled; "
    "alternatively, a single value - the number of dimensions - may be passed instead of 'lower', "
    "in which case the default interval [0:1] is used for each dimension;\n"
    "Returns: a tuple consisting of the array of samples with shape (nsamples,ndim), "
    "the integral of the function over the given region estimated in a Monte Carlo way from the samples, "
    "error estimate of the integral, and the actual number of function evaluations performed "
    "(which is typically a factor of few larger than the number of output samples).\n\n"
    "Example:\n"
    ">>> samples,integr,error,_ = sampleNdim(fnc, 10000, [0,-1,0], [10,1,3.14])\n";

/// N-dimensional sampling
static PyObject* sampleNdim(PyObject* /*self*/, PyObject* args, PyObject* namedArgs)
{
    static const char* keywords[] = {"fnc", "nsamples", "lower", "upper", NULL};
    int numSamples=-1, numEval=-1;
    PyObject *callback=NULL, *lower_obj=NULL, *upper_obj=NULL;
    if(!PyArg_ParseTupleAndKeywords(args, namedArgs, "Oi|OO", const_cast<char**>(keywords),
        &callback, &numSamples, &lower_obj, &upper_obj) ||
        !PyCallable_Check(callback) || numSamples<=0)
    {
        PyErr_SetString(PyExc_ValueError, "Incorrect arguments for sampleNdim");
        return NULL;
    }
    std::vector<double> xlow, xupp;
    if(!parseLowerUpperBounds(lower_obj, upper_obj, xlow, xupp))
        return NULL;
    double result, error;
    math::Matrix<double> samples;
    try{
        FncWrapper fnc(xlow.size(), callback);
        math::sampleNdim(fnc, &xlow[0], &xupp[0], numSamples, samples, &numEval, &result, &error);
        npy_intp dim[] = {numSamples, static_cast<npy_intp>(xlow.size())};
        PyObject* arr  = PyArray_SimpleNewFromData(2, dim, NPY_DOUBLE, const_cast<double*>(samples.data()));
        return Py_BuildValue("Nddi", arr, result, error, numEval);
    }
    catch(std::exception& e) {
        if(!PyErr_Occurred())    // set our own error string if it hadn't been set by Python
            PyErr_SetString(PyExc_ValueError, e.what());
        return NULL;
    }
}

///@}

/// list of standalone functions exported by the module
static PyMethodDef module_methods[] = {
    { "setUnits",               (PyCFunction)setUnits,
      METH_VARARGS | METH_KEYWORDS, docstringSetUnits },
    { "resetUnits",                          resetUnits,
      METH_NOARGS,                  docstringResetUnits },
    { "nonuniformGrid",         (PyCFunction)nonuniformGrid,
      METH_VARARGS | METH_KEYWORDS, docstringNonuniformGrid },
    { "splineApprox",           (PyCFunction)splineApprox,
      METH_VARARGS | METH_KEYWORDS, docstringSplineApprox },
    { "splineLogDensity",       (PyCFunction)splineLogDensity,
      METH_VARARGS | METH_KEYWORDS, docstringSplineLogDensity },
    { "orbit",                  (PyCFunction)orbit,
      METH_VARARGS | METH_KEYWORDS, docstringOrbit },
    { "actions",                (PyCFunction)actions,
      METH_VARARGS | METH_KEYWORDS, docstringActions },
    { "integrateNdim",          (PyCFunction)integrateNdim,
      METH_VARARGS | METH_KEYWORDS, docstringIntegrateNdim },
    { "sampleNdim",             (PyCFunction)sampleNdim,
      METH_VARARGS | METH_KEYWORDS, docstringSampleNdim },
    { NULL }
};

} // end internal namespace

PyMODINIT_FUNC
initagama(void)
{
    PyObject* mod = Py_InitModule("agama", module_methods);
    if(!mod) return;
    conv.reset(new units::ExternalUnits());

    DensityType.tp_new = PyType_GenericNew;
    if(PyType_Ready(&DensityType) < 0) return;
    Py_INCREF(&DensityType);
    PyModule_AddObject(mod, "Density", (PyObject*)&DensityType);

    PotentialType.tp_new = PyType_GenericNew;
    if(PyType_Ready(&PotentialType) < 0) return;
    Py_INCREF(&PotentialType);
    PyModule_AddObject(mod, "Potential", (PyObject*)&PotentialType);
    PotentialTypePtr = &PotentialType;

    ActionFinderType.tp_new = PyType_GenericNew;
    if(PyType_Ready(&ActionFinderType) < 0) return;
    Py_INCREF(&ActionFinderType);
    PyModule_AddObject(mod, "ActionFinder", (PyObject*)&ActionFinderType);

    DistributionFunctionType.tp_new = PyType_GenericNew;
    if(PyType_Ready(&DistributionFunctionType) < 0) return;
    Py_INCREF(&DistributionFunctionType);
    PyModule_AddObject(mod, "DistributionFunction", (PyObject*)&DistributionFunctionType);
    DistributionFunctionTypePtr = &DistributionFunctionType;

    GalaxyModelType.tp_new = PyType_GenericNew;
    if(PyType_Ready(&GalaxyModelType) < 0) return;
    Py_INCREF(&GalaxyModelType);
    PyModule_AddObject(mod, "GalaxyModel", (PyObject*)&GalaxyModelType);

    ComponentType.tp_new = PyType_GenericNew;
    if(PyType_Ready(&ComponentType) < 0) return;
    Py_INCREF(&ComponentType);
    PyModule_AddObject(mod, "Component", (PyObject*)&ComponentType);

    SelfConsistentModelType.tp_new = PyType_GenericNew;
    if(PyType_Ready(&SelfConsistentModelType) < 0) return;
    Py_INCREF(&SelfConsistentModelType);
    PyModule_AddObject(mod, "SelfConsistentModel", (PyObject*)&SelfConsistentModelType);

    CubicSplineType.tp_new = PyType_GenericNew;
    if(PyType_Ready(&CubicSplineType) < 0) return;
    Py_INCREF(&CubicSplineType);
    PyModule_AddObject(mod, "CubicSpline", (PyObject*)&CubicSplineType);

    import_array();  // needed for NumPy to work properly
}
// ifdef HAVE_PYTHON
#endif<|MERGE_RESOLUTION|>--- conflicted
+++ resolved
@@ -3074,11 +3074,7 @@
 
 static PyObject* CubicSpline_value(PyObject* self, PyObject* args, PyObject* namedArgs)
 {
-<<<<<<< HEAD
-    if(self==NULL || ((CubicSplineObject*)self)->spl.isEmpty()) {
-=======
     if(self==NULL || ((CubicSplineObject*)self)->spl.empty()) {
->>>>>>> 66b38dcf
         PyErr_SetString(PyExc_ValueError, "CubicSpline object is not properly initialized");
         return NULL;
     }
