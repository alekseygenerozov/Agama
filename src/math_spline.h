--- conflicted
+++ resolved
@@ -40,11 +40,7 @@
 
 In both 1d and 2d cases, quintic splines are better approximating a smooth function,
 but only if its derivatives at grid nodes are known with sufficiently high accuracy
-<<<<<<< HEAD
-(i.e. trying to obtain them by finite differences is useless).
-=======
 (i.e. trying to obtain them by finite differences or from a cubic spline is useless).
->>>>>>> 66b38dcf
 
 ###  3-dimensional case.
 For separable 3d grids there are linear and natural cubic spline interpolators,
@@ -86,11 +82,6 @@
 may be converted into its values and derivatives, and used to construct a 2d quintic spline.
 In the 3d case, the amplitudes are directly used with a cubic (N=3) 3d B-spline interpolator.
 
-<<<<<<< HEAD
-###  Code origin
-1d and 2d quintic splines are based on the code by W.Dehnen.
-=======
->>>>>>> 66b38dcf
 */
 #pragma once
 #include "math_base.h"
@@ -181,61 +172,6 @@
         of f(x) * x^n for 0<=n<=3 */
     double integrate(double x1, double x2, const IFunctionIntegral& f) const;
 
-    /** return the array of spline nodes */
-    const std::vector<double>& xvalues() const { return xval; }
-
-protected:
-    std::vector<double> xval;  ///< grid nodes
-    std::vector<double> fval;  ///< values of function at grid nodes
-};
-
-/** Class that provides a simple piecewise-linear interpolation for an array of x,y values */
-class LinearInterpolator: public BaseInterpolator1d {
-public:
-    LinearInterpolator() : BaseInterpolator1d() {};
-
-    LinearInterpolator(const std::vector<double>& xvalues, const std::vector<double>& fvalues);
-
-    /** compute the value of interpolator and optionally its derivatives at point x;
-        if the input location is outside the definition interval, a linear extrapolation is performed. */
-    virtual void evalDeriv(const double x, double* value=NULL, double* deriv=NULL, double* deriv2=NULL) const;
-};
-
-
-/** Class that defines a cubic spline with natural or clamped boundary conditions */
-class CubicSpline: public BaseInterpolator1d, public IFunctionIntegral {
-public:
-    CubicSpline() : BaseInterpolator1d() {};
-
-    /** There are two possible ways of initializing a cubic spline:
-        (1) from the values of the function at grid nodes, and optionally its endpoint derivatives;
-        (2) from the amplitudes of B-spline functions returned by fitting routines.
-        \param[in]  xvalues  - the array of grid nodes, should be monotonically increasing.
-        \param[in]  fvalues  - in the first case, an array of function values
-        at grid nodes (same length as xvalues);
-        in the second case, an array of B-spline amplitudes, with length equal to xvalues.size()+2.
-        \param[in]  derivLeft  (optional)  - first derivative of the spline at the leftmost
-        grid node (only in the first case), default value NaN means a natural boundary condition
-        (zero second derivative).
-        \param[in]  derivRight - same for the rightmost grid node.
-        \throws  std::invalid_argument exception if grid is too small or not monotonic,
-        or the array sizes are incorrect.
-    */
-    CubicSpline(const std::vector<double>& xvalues, const std::vector<double>& fvalues,
-        double derivLeft=NAN, double derivRight=NAN);
-
-    /** compute the value of spline and optionally its derivatives at point x;
-        if the input location is outside the definition interval, a linear extrapolation is performed. */
-    virtual void evalDeriv(const double x, double* value=NULL, double* deriv=NULL, double* deriv2=NULL) const;
-
-    /** return the integral of spline function times x^n on the interval [x1..x2] */
-    virtual double integrate(double x1, double x2, int n=0) const;
-
-    /** return the integral of spline function times another function f(x) on the interval [x1..x2]; 
-        the other function is specified by the interface that provides the integral
-        of f(x) * x^n for 0<=n<=3 */
-    double integrate(double x1, double x2, const IFunctionIntegral& f) const;
-
     /** check if the spline is everywhere monotonic on the given interval */
     bool isMonotonic() const;
 
@@ -261,12 +197,8 @@
 
     /** compute the value of spline and optionally its derivatives at point x;
         if the input location is outside the definition interval, a linear extrapolation is performed. */
-<<<<<<< HEAD
-    virtual void evalDeriv(const double x, double* value=NULL, double* deriv=NULL, double* deriv2=NULL) const;
-=======
     virtual void evalDeriv(const double x,
         double* value=NULL, double* deriv=NULL, double* deriv2=NULL) const;
->>>>>>> 66b38dcf
 
 private:
     std::vector<double> fder;  ///< first derivatives of function at grid nodes
@@ -274,11 +206,11 @@
 
 
 /** Class that defines a quintic spline.
-<<<<<<< HEAD
-    Given y and dy/dx on a grid, d^3y/dx^3 is computed such that the (unique) 
-    polynomials of 5th degree between two adjacent grid points that give y,dy/dx,
-    and d^3y/dx^3 on the grid are continuous in d^2y/dx^2, i.e. give the same
-    value at the grid points. At the grid boundaries  d^3y/dx^3=0  is adopted.
+    On each grid segment, y(x) is a 5th order polynomial specified by 6 coefficients --
+    values and the first two derivatives at two adjacent grid nodes.
+    The 2nd derivatives are initialized from the provided values y(x) and derivatives dy/dx
+    of the function at grid nodes, using the condition that the 3rd derivative is continuous
+    at each node, and the 4th derivative is zero at the boundaries of the grid.
 */
 class QuinticSpline: public BaseInterpolator1d {
 public:
@@ -292,17 +224,12 @@
 
     /** compute the value of spline and optionally its derivatives at point x;
         if the input location is outside the definition interval, a linear extrapolation is performed. */
-    virtual void evalDeriv(const double x, double* value=NULL, double* deriv=NULL, double* deriv2=NULL) const;
-
-    /** return the value of 3rd derivative at a given point */
-    double deriv3(const double x) const;
-
-    /** two derivatives are returned by evalDeriv() method, and third derivative - by deriv3() */
-    virtual unsigned int numDerivs() const { return 3; }
+    virtual void evalDeriv(const double x,
+        double* value=NULL, double* deriv=NULL, double* deriv2=NULL) const;
 
 private:
     std::vector<double> fder;  ///< first derivatives of function at grid nodes
-    std::vector<double> fder3; ///< third derivatives of function at grid nodes
+    std::vector<double> fder2; ///< second derivatives of function at grid nodes
 };
 
 
@@ -329,58 +256,6 @@
 template<int N>
 class BsplineInterpolator1d: public math::IFunctionNdim {
 public:
-=======
-    On each grid segment, y(x) is a 5th order polynomial specified by 6 coefficients --
-    values and the first two derivatives at two adjacent grid nodes.
-    The 2nd derivatives are initialized from the provided values y(x) and derivatives dy/dx
-    of the function at grid nodes, using the condition that the 3rd derivative is continuous
-    at each node, and the 4th derivative is zero at the boundaries of the grid.
-*/
-class QuinticSpline: public BaseInterpolator1d {
-public:
-    QuinticSpline() : BaseInterpolator1d() {};
-
-    /** Initialize a quintic spline from the provided values of x, f(x) and f'(x)
-        (which should be arrays of equal length, and x values must be monotonically increasing).
-    */
-    QuinticSpline(const std::vector<double>& xvalues, const std::vector<double>& fvalues,
-        const std::vector<double>& fderivs);
-
-    /** compute the value of spline and optionally its derivatives at point x;
-        if the input location is outside the definition interval, a linear extrapolation is performed. */
-    virtual void evalDeriv(const double x,
-        double* value=NULL, double* deriv=NULL, double* deriv2=NULL) const;
-
-private:
-    std::vector<double> fder;  ///< first derivatives of function at grid nodes
-    std::vector<double> fder2; ///< second derivatives of function at grid nodes
-};
-
-
-/** One-dimensional B-spline interpolator class.
-    The value of interpolant is given by a weighted sum of components:
-    \f$  f(x) = \sum_n  A_n  B_n(x) ,  0 <= n < numComp  \f$,
-    where A_n are the amplitudes and B_n are basis functions, which are piecewise polynomials
-    (B-splines) of degree N>=1 that are nonzero on a finite interval between at most N+1 grid points.
-    The interpolation is local - at any point, at most (N+1) basis functions are non-zero.
-    The total number of components numComp = (N_x+N-1), where N_x is the size of the grid.
-    This class does not itself hold the amplitudes of components, it only manages
-    the basis functions for interpolation - e.g., `nonzeroBsplines()` computes the values
-    of all possibly non-zero basis functions at the given point, the method `eval()`
-    implementing IFunctionNdim interface computes the values of all numComp basis functions
-    at the given point, and `interpolate()` computes the value of interpolant at the given
-    point from the provided array of amplitudes, summing only over the non-trivial B-splines.
-    The sum of all basis functions is always unity, and each function is non-negative.
-    This class holds only the grid nodes and computes the values of basis functions,
-    but does not hold their amplitudes -- these may be provided as the argument to the `interpolate()`
-    function.
-    \tparam  N is the degree of 1d B-splines: possible values are
-    N=0 (rectangular histogram), N=1 (linear interpolator), N=2, and N=3 (clamped cubic spline).
-*/
-template<int N>
-class BsplineInterpolator1d: public math::IFunctionNdim {
-public:
->>>>>>> 66b38dcf
     /** Initialize a 1d interpolator from the provided arrays of grid nodes in x.
         \param[in] xnodes, ynodes, znodes are the nodes of grid in each dimension,
         sorted in increasing order, must have at least 2 elements.
@@ -479,12 +354,8 @@
     /**/
     LogSpline(const std::vector<double>& xvalues, const std::vector<double>& fvalues,
         double derivLeft=NAN, double derivRight=NAN);
-<<<<<<< HEAD
-    virtual void evalDeriv(const double x, double* value=NULL, double* deriv=NULL, double* deriv2=NULL) const;
-=======
     virtual void evalDeriv(const double x,
         double* value=NULL, double* deriv=NULL, double* deriv2=NULL) const;
->>>>>>> 66b38dcf
     virtual unsigned int numDerivs() const { return 2; }
 };
 
@@ -496,12 +367,8 @@
 public:
     LogLogSpline(const std::vector<double>& xvalues, const std::vector<double>& fvalues,
         double derivLeft=NAN, double derivRight=NAN);
-<<<<<<< HEAD
-    virtual void evalDeriv(const double x, double* value=NULL, double* deriv=NULL, double* deriv2=NULL) const;
-=======
     virtual void evalDeriv(const double x,
         double* value=NULL, double* deriv=NULL, double* deriv2=NULL) const;
->>>>>>> 66b38dcf
     virtual unsigned int numDerivs() const { return 2; }
 };
 
@@ -513,12 +380,8 @@
 /** Generic two-dimensional interpolator class */
 class BaseInterpolator2d: public IFunctionNdim {
 public:
-<<<<<<< HEAD
-    BaseInterpolator2d() {};
-=======
     BaseInterpolator2d() {}
 
->>>>>>> 66b38dcf
     /** Initialize a 2d interpolator from the provided values of x, y and f.
         The latter is 2d array with the following indexing convention:  f[i][j] = f(x[i],y[j]).
         Values of x and y arrays should monotonically increase.
@@ -556,11 +419,7 @@
     double ymax() const { return yval.size()? yval.back() : NAN; }
 
     /** check if the interpolator is initialized */
-<<<<<<< HEAD
-    bool isEmpty() const { return xval.size()==0 || yval.size()==0; }
-=======
     bool empty() const { return fval.empty(); }
->>>>>>> 66b38dcf
 
     /** return the array of grid nodes in x-coordinate */
     const std::vector<double>& xvalues() const { return xval; }
@@ -577,11 +436,7 @@
 /** Two-dimensional bilinear interpolator */
 class LinearInterpolator2d: public BaseInterpolator2d {
 public:
-<<<<<<< HEAD
-    LinearInterpolator2d() : BaseInterpolator2d() {};
-=======
     LinearInterpolator2d() : BaseInterpolator2d() {}
->>>>>>> 66b38dcf
 
     /** Initialize a 2d interpolator from the provided values of x, y and f.
         The latter is 2d array with the following indexing convention:  f[i][j] = f(x[i],y[j]).
@@ -589,11 +444,7 @@
     */
     LinearInterpolator2d(const std::vector<double>& xgrid, const std::vector<double>& ygrid,
         const Matrix<double>& fvalues) : 
-<<<<<<< HEAD
-        BaseInterpolator2d(xgrid, ygrid, fvalues) {};
-=======
         BaseInterpolator2d(xgrid, ygrid, fvalues) {}
->>>>>>> 66b38dcf
 
     /** Compute the value and/or derivatives of the interpolator;
         note that for the linear interpolator the 2nd derivatives are always zero. */
@@ -606,11 +457,7 @@
 /** Two-dimensional cubic spline */
 class CubicSpline2d: public BaseInterpolator2d {
 public:
-<<<<<<< HEAD
-    CubicSpline2d() : BaseInterpolator2d() {};
-=======
     CubicSpline2d() : BaseInterpolator2d() {}
->>>>>>> 66b38dcf
 
     /** Initialize a 2d cubic spline from the provided values of x, y and f.
         The latter is 2d array (Matrix) with the following indexing convention:  f(i,j) = f(x[i],y[j]).
@@ -637,11 +484,7 @@
 /** Two-dimensional quintic spline */
 class QuinticSpline2d: public BaseInterpolator2d {
 public:
-<<<<<<< HEAD
-    QuinticSpline2d() : BaseInterpolator2d() {};
-=======
     QuinticSpline2d() : BaseInterpolator2d() {}
->>>>>>> 66b38dcf
 
     /** Initialize a 2d quintic spline from the provided values of x, y, f(x,y), df/dx and df/dy.
         The latter three are 2d arrays (variables of Matrix type) with the following indexing
@@ -658,11 +501,7 @@
 
 private:
     /// flattened 2d arrays of various derivatives
-<<<<<<< HEAD
-    std::vector<double> fx, fy, fxxx, fyyy, fxyy, fxxxyy;
-=======
     std::vector<double> fx, fy, fxx, fxy, fyy, fxxy, fxyy, fxxyy;
->>>>>>> 66b38dcf
 };
 
 
@@ -673,11 +512,8 @@
 /** Trilinear interpolator */
 class LinearInterpolator3d: public math::IFunctionNdim {
 public:
-<<<<<<< HEAD
-=======
     LinearInterpolator3d() {}
 
->>>>>>> 66b38dcf
     /** Construct the interpolator from the values at the nodes of a 3d grid.
         \param[in]  xnodes  is the grid in x dimension with size nx>=2;
         \param[in]  ynodes  is the grid in y dimension with size ny>=2;
@@ -686,23 +522,20 @@
         fvalues[(i*ny + j) * nz + k] = f(xnodes[i], ynodes[j], znodes[k]).
         \throw std::invalid_argument if the grid sizes are incorrect.
     */
-<<<<<<< HEAD
-    LinearInterpolator3d(const std::vector<double>& xnodes,
-        const std::vector<double>& ynodes, const std::vector<double>& znodes,
-=======
     LinearInterpolator3d(
         const std::vector<double>& xnodes,
         const std::vector<double>& ynodes,
         const std::vector<double>& znodes,
->>>>>>> 66b38dcf
         const std::vector<double>& fvalues);
 
     /** Compute the value of the interpolator at the given point;
         if it is outside the grid boundaries, return NAN.
     */
     double value(double x, double y, double z) const;
-<<<<<<< HEAD
-    
+
+    /** check if the interpolator is initialized */
+    bool empty() const { return fval.empty(); }
+
     // IFunctionNdim interface
     virtual void eval(const double point[3], double *val) const
     { *val = value(point[0], point[1], point[2]); }
@@ -718,6 +551,8 @@
 /** Three-dimensional cubic spline with natural boundary conditions */
 class CubicSpline3d: public math::IFunctionNdim {
 public:
+    CubicSpline3d() {}
+
     /** Construct the spline interpolator from the values at the nodes of a 3d grid,
         or from the amplitudes of a BsplineInterpolator3d of degree N=3.
         \param[in]  xnodes  is the grid in x dimension with size nx>=2;
@@ -730,19 +565,19 @@
         the grid of amplitudes should be (nx+2) * (ny+2) * (nz+2).
         \throw std::invalid_argument if the grid sizes are incorrect.
     */
-    CubicSpline3d(const std::vector<double>& xnodes,
-        const std::vector<double>& ynodes, const std::vector<double>& znodes,
+    CubicSpline3d(
+        const std::vector<double>& xnodes,
+        const std::vector<double>& ynodes,
+        const std::vector<double>& znodes,
         const std::vector<double>& fvalues);
 
     /** Compute the value of the interpolator at the given point;
         if it is outside the grid boundaries, return NAN.
     */
     double value(double x, double y, double z) const;
-=======
 
     /** check if the interpolator is initialized */
     bool empty() const { return fval.empty(); }
->>>>>>> 66b38dcf
 
     // IFunctionNdim interface
     virtual void eval(const double point[3], double *val) const
@@ -750,7 +585,6 @@
     virtual unsigned int numVars()   const { return 3; }
     virtual unsigned int numValues() const { return 1; }
 
-<<<<<<< HEAD
 private:
     std::vector<double> xval, yval, zval;  ///< grid nodes in x, y and z directions
     /// values and various derivatives of the function at 3d grid nodes
@@ -797,8 +631,10 @@
         There is no work done in the constructor apart from checking the validity of parameters.
         \throw std::invalid_argument if the 1d grids are invalid.
     */
-    BsplineInterpolator3d(const std::vector<double>& xnodes,
-        const std::vector<double>& ynodes, const std::vector<double>& znodes);
+    BsplineInterpolator3d(
+        const std::vector<double>& xnodes,
+        const std::vector<double>& ynodes,
+        const std::vector<double>& znodes);
 
     /** Compute the values of all potentially non-zero interpolating basis functions
         at the given point, needed to obtain the value of interpolant f(x,y,z) at this point.
@@ -904,206 +740,6 @@
 };
 
 
-=======
-private:
-    std::vector<double> xval, yval, zval;  ///< grid nodes in x, y and z directions
-    std::vector<double> fval;  ///< flattened 3d array of function values at 3d grid nodes
-};
-
-
-/** Three-dimensional cubic spline with natural boundary conditions */
-class CubicSpline3d: public math::IFunctionNdim {
-public:
-    CubicSpline3d() {}
-
-    /** Construct the spline interpolator from the values at the nodes of a 3d grid,
-        or from the amplitudes of a BsplineInterpolator3d of degree N=3.
-        \param[in]  xnodes  is the grid in x dimension with size nx>=2;
-        \param[in]  ynodes  is the grid in y dimension with size ny>=2;
-        \param[in]  ynodes  is the grid in z dimension with size nz>=2;
-        \param[in]  fvalues is a flattened array with two alternative meanings.
-        a) the array of function values taken at the nodes of the 3d grid:
-        fvalues[(i*ny + j) * nz + k] = f(xnodes[i], ynodes[j], znodes[k]);
-        b) the array of B-spline amplitudes - in this context, the dimensions of
-        the grid of amplitudes should be (nx+2) * (ny+2) * (nz+2).
-        \throw std::invalid_argument if the grid sizes are incorrect.
-    */
-    CubicSpline3d(
-        const std::vector<double>& xnodes,
-        const std::vector<double>& ynodes,
-        const std::vector<double>& znodes,
-        const std::vector<double>& fvalues);
-
-    /** Compute the value of the interpolator at the given point;
-        if it is outside the grid boundaries, return NAN.
-    */
-    double value(double x, double y, double z) const;
-
-    /** check if the interpolator is initialized */
-    bool empty() const { return fval.empty(); }
-
-    // IFunctionNdim interface
-    virtual void eval(const double point[3], double *val) const
-    { *val = value(point[0], point[1], point[2]); }
-    virtual unsigned int numVars()   const { return 3; }
-    virtual unsigned int numValues() const { return 1; }
-
-private:
-    std::vector<double> xval, yval, zval;  ///< grid nodes in x, y and z directions
-    /// values and various derivatives of the function at 3d grid nodes
-    std::vector<double> fval, fx, fy, fz, fxy, fxz, fyz, fxyz;
-};
-
-
-/** Three-dimensional B-spline interpolator class.
-    The value of interpolant is given by a weighted sum of components:
-    \f$  f(x,y,z) = \sum_n  A_n  B_n(x,y,z) ,  0 <= n < numComp  \f$,
-    where A_n are the amplitudes and B_n are 3d basis functions, obtained by a tensor product of 
-    three 1d interpolating basis functions, which are piecewise polynomials (B-splines) of degree
-    N>=1 that are nonzero on a finite interval between at most N+1 grid points in each dimension.
-    The interpolation is local - at any point, at most (N+1)^3 basis functions are non-zero.
-    The total number of components numComp = (N_x+N-1) * (N_y+N-1) * (N_z+N-1), where N_x,N_y,N_z
-    are the grid sizes in each dimension; the correspondence between the triplet of indices {i,j,k}
-    and the index of the component n is given by two functions `indComp` and `decomposeIndComp`.
-    For a linear interpolator (N=1) numComp is equal to the total number of nodes in the 3d grid,
-    and the value of interpolant at each node of 3d grid is equal to the amplitude of
-    the correspoding component; in other words, if we denote the grid nodes as X[i],Y[j],Z[k],
-    0<=i<N_x, etc., then  f(X[i], Y[j], Z[k]) = A[indComp(i,j,k)].
-    However, for higher-order interpolators (N>1) there is no 1:1 correspondence between
-    the amplitudes of components and the values of interpolant at grid points (like a Bezier
-    curve does not pass through its control points), and the number of components is larger
-    than the total number of nodes.
-    This class does not itself hold the amplitudes of components, it only manages
-    the basis functions for interpolation - e.g., `nonzeroBsplines()` computes the values
-    of all possibly non-zero basis functions at the given point, the method `eval()`
-    implementing IFunctionNdim interface computes the values of all numComp basis functions
-    at the given point, and `interpolate()` computes the value of interpolant at the given
-    point from the provided array of amplitudes, summing only over the non-trivial B-splines.
-    The sum of all basis functions is always unity, and each function is non-negative.
-    \tparam  N is the degree of 1d B-splines
-    (N=1 - linear, N=3 - cubic, other cases are not implemented).
-    Note that the classes LinearInterpolator3d and CubicSpline3d perform the same task
-    more efficiently, and also store all required arrays to compute the interpolant.
-*/
-template<int N>
-class BsplineInterpolator3d: public math::IFunctionNdim {
-public:
-    /** Initialize a 3d interpolator from the provided 1d arrays of grid nodes in x, y and z dimensions.
-        \param[in] xnodes, ynodes, znodes are the nodes of grid in each dimension,
-        sorted in increasing order, must have at least 2 elements.
-        There is no work done in the constructor apart from checking the validity of parameters.
-        \throw std::invalid_argument if the 1d grids are invalid.
-    */
-    BsplineInterpolator3d(
-        const std::vector<double>& xnodes,
-        const std::vector<double>& ynodes,
-        const std::vector<double>& znodes);
-
-    /** Compute the values of all potentially non-zero interpolating basis functions
-        at the given point, needed to obtain the value of interpolant f(x,y,z) at this point.
-        \param[in]  point is the array of three coordinates of the point;
-        \param[out] leftIndices is the array of indices of leftmost elements used for B-spline
-        interpolation in each of 3 dimensions: N+1 consecutive elements are used per dimension;
-        \param[out] values  is the array of (N+1)^3 weights (values of 3d interpolation B-splines)
-        that must be multiplied by the amplitudes to compute the interpolant, namely:
-        \f$  f(x,y,z) = \sum_{i=0}^N \sum_{j=0}^N \sum_{k=0}^N
-             A[indComp(i+l[0], j+l[1], k+l[2])  \times  values[(i * (N+1) + j) * (N+1) + k]  \f$,
-        where `l` is the shortcut for `leftIndices`, and `A` is the flattened array of amplitudes.
-        The sum of weights of all B-splines is always 1, and weights are non-negative.
-        The special case when one of these weigths is 1 and the rest are 0 occurs at the corners of
-        the cube (the definition region), or, for a linear intepolator (N=1) also at all grid nodes,
-        and means that the value of interpolant `f` is equal to the single element of the amplitudes
-        array, which in the case N=1 should contain the values of the original function at grid nodes.
-        If any of the coordinates of input point falls outside grid boundaries in the respective
-        dimension, all weights are zero.
-    */
-    void nonzeroComponents(const double point[3], unsigned int leftIndices[3], double values[]) const;
-
-    /** Return the value of a single component (interpolation basis function) at the given point.
-        Note that it is much more efficient to compute all possibly nonzero components at once,
-        by calling `nonzeroComponents()`, than calling this function separately for each indComp;
-        alternatively, `eval()` returns the values of all numComp (empty and non-empty) components.
-        \param[in]  point  is the array of three coordinates of the point;
-        \param[in]  indComp  is the index of component (0 <= indComp < numComp);
-        \return  the value of a single interpolation basis function at this point,
-        or zero if the point is outside the grid definition region;
-        \throw std::range_error if indComp is out of range.
-    */
-    double valueOfComponent(const double point[3], unsigned int indComp) const;
-
-    /** Report the region of 3d space where the interpolation basis function
-        of the given component is nonzero.
-        \param[in]  indComp is the index of component;
-        \param[out] xlower  are the coordinates of the lower corner of the region;
-        \param[out] xupper  same for the upper corner;
-        \throw std::range error if indComp >= numComp.
-    */
-    void nonzeroDomain(unsigned int indComp, double xlower[3], double xupper[3]) const;
-
-    /** Compute the values of all numComp basis functions at the given point.
-        \param[in]  point is the array of three coordinates of the point;
-        \param[out] values will contain the values of all basis functions at the given point
-        (many of them may be zero); must point to an existing array of length numComp
-        (no range check performed!).
-        If the input point is outside the grid, all values will contain zeros.
-    */
-    virtual void eval(const double point[3], double values[]) const;
-
-    /** Compute the value of the interpolant `f` at the given point.
-        \param[in] point is the array of three coordinates of the point;
-        \param[in] amplitudes is the array of numComp amplitudes of each basis function,
-        provided by the caller;
-        \return    the weighted sum of all potentially non-zero basis functions at this point,
-        multiplied by their respective amplitudes, or 0 if the input location is outside
-        the grid definition region.
-        \throw std::range_error if the length of `amplitudes` does not correspond to numComp.
-    */
-    double interpolate(const double point[3], const std::vector<double> &amplitudes) const;
-
-    /** The dimensions of interpolator (3) */
-    virtual unsigned int numVars()   const { return 3; }
-
-    /** The number of components (3d interpolation basis functions) */
-    virtual unsigned int numValues() const { return numComp; }
-
-    /** Return the index of element in the flattened 3d array of function values
-        associated with the given triplet of indices in each of the 1d coordinate grids.
-        The indices must satisfy  0 <= ind_x < N_x+N-1, 0 <= ind_y < N_y+N-1, 0 <= ind_z < N_z+N-1,
-        where N_x, N_y, N_z are the sizes of grids in each dimension provided to the constructor;
-        however, no range check is performed on the input indices!
-    */
-    unsigned int indComp(unsigned int ind_x, unsigned int ind_y, unsigned int ind_z) const {
-        return (ind_x * (ynodes.size()+N-1) + ind_y) * (znodes.size()+N-1) + ind_z;
-    }
-
-    /** Decompose the index of element in the flattened 3d array of function values
-        into the three indices in each of the 1d coordinate grids (no range check is performed!)
-    */
-    void decomposeIndComp(const unsigned int indComp, unsigned int indices[3]) const {
-        const unsigned int NN_y = ynodes.size()+N-1, NN_z = znodes.size()+N-1;
-        indices[2] = indComp % NN_z,
-        indices[1] = indComp / NN_z % NN_y,
-        indices[0] = indComp / NN_z / NN_y;
-    }
-
-    /** return the boundaries of grid definition region */
-    double xmin() const { return xnodes.front(); }
-    double xmax() const { return xnodes.back();  }
-    double ymin() const { return ynodes.front(); }
-    double ymax() const { return ynodes.back();  }
-    double zmin() const { return znodes.front(); }
-    double zmax() const { return znodes.back();  }
-
-    /** return the (sparse) matrix of roughness penalties */
-    SpMatrix<double> computeRoughnessPenaltyMatrix() const;
-
-private:
-    std::vector<double> xnodes, ynodes, znodes;  ///< grid nodes in x, y and z directions
-    const unsigned int numComp;                  ///< total number of components
-};
-
-
->>>>>>> 66b38dcf
 /** Fill the array of amplitudes for a 3d interpolator by collecting the values of the source
     function F at the nodes of 3d grid.
     For the case N=1, the values of source function at grid nodes are identical to the amplitudes,
@@ -1257,7 +893,6 @@
     FO_INFINITE_LEFT     = 2,  ///< fitted function extends to -infinity to the left of the grid
     FO_INFINITE_RIGHT    = 4   ///< fitted function extends to +infinity to the right of the grid
 };
-<<<<<<< HEAD
 
 /** Penalized log-spline approximation to a probability density distribution.
     Let P(x)>0 be a probability distribution function defined on the entire real axis,
@@ -1323,73 +958,6 @@
     const std::vector<double> &xvalues, const std::vector<double> &weights=std::vector<double>(),
     FitOptions options=FitOptions(), double smoothing=0);
 
-=======
-
-/** Penalized log-spline approximation to a probability density distribution.
-    Let P(x)>0 be a probability distribution function defined on the entire real axis,
-    a semi-infinite interval [xmin,+inf) or (-inf,xmax], or a finite interval [xmin,xmax].
-    Let  {x[i], w[i], i=0..numDataPoints-1}  be an array of samples drawn from this distribution,
-    where  x[i] are their coordinates, and w[i]>=0 are weights. We follow the convention that
-    the integral of P(x) over its domain is equal to the sum of w[i] (not necessarily unity).
-
-    The task of this routine is to estimate P(x) from the samples.
-    It will represent ln(P(x)) as a sum of numBasisFnc basis functions (B-splines of degree N>=1)
-    defined by the grid nodes (numBasisFnc = numGridNodes+N-1), where the grid nodes are provided
-    by the user. In the case N=3 this is equivalent to a clamped cubic spline.
-    The amplitudes of these basis functions are computed using the penalized maximum-likelihood
-    approach for the input samples.
-    In case that the interval is finite or semi-infinite, the corresponding endpoint of input grid
-    should enclose all sample points; otherwise some sample points may be left out of the grid,
-    since the estimated ln(P(x)) is linearly extrapolated beyond the grid boundary(-ies).
-
-    Optionally the fitting procedure may employ regularization to smooth out fluctuations in
-    the estimate, at the expense of somewhat worse fit to the data (this is only possible for N>1).
-
-    \tparam  N is the degree of B-splines
-    (implemented for 1 or 3, smoothing is possible only for N>1).
-
-    \param[in]  grid     are the grid nodes defining the interpolated ln(P),
-    should be in increasing order.
-    \param[in]  xvalues  are the coordinates x[i] of input samples.
-    \param[in]  weights  are the weights w[i] of samples; should be non-negative.
-    If not provided (empty array), all weights are assumed to be equal to 1.0/xvalues.size().
-    \param[in]  options  is a bit field specifying several parameters for the fitting procedure:
-    the choice between second and third derivative in the penalty term, and
-    the extent of the domain for the estimated density beyond each of the two grid endpoints:
-    if FO_INFINTE_LEFT bit is set, the function ln(P(x)) is assumed to be defined
-    for all x<knots[0] and will be linearly extrapolated to the left of the first grid node
-    (obviously it will be declining towards x=-infinity); in this case input samples may
-    have x[i]<knots[0] and they will be accounted for in the fit.
-    If this bit is not set, the function P(x) is identically zero for x<knots[0], and any samples
-    that appear to the left of the boundary are ignored in the fit.
-    The same applies to FO_INFINITE_RIGHT bit and the last grid node.
-    \param[in]  smoothing  is the parameter defining the tradeoff between smoothness
-    and accuracy of approximation (makes sense only for N>1).
-    Best-fit parameters (amplitudes) of a model without smoothing correspond to the absolute
-    maximum likelihood of samples, but typically the model exhibits unpleasant fluctuations
-    trying to over-fit the existing samples. To cope with overfitting, there are two methods.
-    If smoothing==0 (default), this actually corresponds to the ``optimal smoothing'' determined
-    by maximizing the cross-validation likelihood.
-    Otherwise we first determine the expected dispersion 'logLrms' of log-likelihood
-    for the given number of samples, and then find the value of smoothing parameter
-    such that the log-likelihood of the returned model is lower than that of the optimal model
-    by an amount smoothing*logLrms.
-    For instance, setting smoothing=1.0 will yield a model that is within 1 sigma from
-    the best-fitting optimally smoothed model.
-    \return  the array of basis function amplitudes defining the log-density ln(P(x)).
-    For N=1, their number is equal to the number of grid points,
-    and ln(P(x)) is piecewise-linear, with the values at grid nodes equal to the amplitudes.
-    For N=3, the amplitudes may be used to construct a clamped cubic spline for ln(P(x))
-    by providing this array to the constructor of CubicSpline class.
-    \throws  std::invalid_argument exception if samples have negative weights or lie
-    outside the allowed boundaries, or grid points are invalid.
-*/
-template<int N>
-std::vector<double> splineLogDensity(const std::vector<double> &grid,
-    const std::vector<double> &xvalues, const std::vector<double> &weights=std::vector<double>(),
-    FitOptions options=FitOptions(), double smoothing=0);
-
->>>>>>> 66b38dcf
 ///@}
 /// \name Auxiliary routines for grid generation
 ///@{
@@ -1408,45 +976,6 @@
     \param[in]  xmin     is the location of the innermost node (>0);
     \param[in]  xmax     is the location of the outermost node (should be >xmin);
     \return     the array of grid nodes.
-<<<<<<< HEAD
-*/
-std::vector<double> createExpGrid(unsigned int nnodes, double xmin, double xmax);
-
-/** generate a grid with exponentially growing spacing:
-    x[k] = (exp(Z k) - 1)/(exp(Z) - 1), i.e., coordinates of nodes increase nearly linearly
-    at the beginning and then nearly exponentially towards the end;
-    the value of Z is computed so the the 1st element is at xmin and last at xmax.
-    \param[in]  nnodes   is the total number of grid points (>=2);
-    \param[in]  xmin     is the location of the innermost nonzero node (>0);
-    \param[in]  xmax     is the location of the last node (should be >=nnodes*xmin);
-    \param[in]  zeroelem -- if true, 0th node in the output array is placed at zero (otherwise at xmin);
-    \return     the array of grid nodes.
-*/
-std::vector<double> createNonuniformGrid(unsigned int nnodes, double xmin, double xmax, bool zeroelem);
-
-/** create an almost uniform grid enclosing all input points,
-    so that each bin contains at least minbin points from input array.
-    \param[in]  nnodes    is the number of grid nodes (>=2);
-    \param[in]  srcpoints is the input array of points;
-    \param[in]  minbin    is the minimum number of points per bin;
-    \return     the array of grid nodes. 
-    NB: in the present implementation, the algorithm is not very robust 
-    and works well only for nnodes*minbin << srcpoints.size, assuming that 
-    'problematic' bins only are found close to endpoints but not in the middle of the grid.
-*/
-std::vector<double> createAlmostUniformGrid(unsigned int nnodes, 
-    const std::vector<double> &srcpoints, unsigned int minbin);
-
-/** extend the input grid to negative values, by reflecting it about origin.
-    \param[in]  input is the vector of N values that should start at zero
-                and be monotonically increasing;
-    \return     a new vector that has 2*N-1 elements, so that
-                input[i] = output[N-1+i] = -output[N-1-i] for 0<=i<N
-    \throw      std::invalid_argument if the input does not start with zero or is not increasing.
-*/
-std::vector<double> mirrorGrid(const std::vector<double> &input);
-
-=======
 */
 std::vector<double> createExpGrid(unsigned int nnodes, double xmin, double xmax);
 
@@ -1507,6 +1036,5 @@
 */
 std::vector<double> createInterpolationGrid(const math::IFunction& fnc, double eps, double xinit=0);
     
->>>>>>> 66b38dcf
 ///@}
 }  // namespace