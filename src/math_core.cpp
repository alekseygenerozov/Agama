#include "math_core.h"
#include "utils.h"
#include <gsl/gsl_errno.h>
#include <gsl/gsl_math.h>
#include <gsl/gsl_sf_trig.h>
#include <gsl/gsl_min.h>
#include <gsl/gsl_poly.h>
#include <gsl/gsl_integration.h>
#include <gsl/gsl_rng.h>
#include <stdexcept>
#include <cassert>
#include <vector>

#ifdef HAVE_CUBA
#include <cuba.h>
#else
#include "cubature.h"
#endif

#ifdef _OPENMP
#if defined(__APPLE__) && __GNUC__==4 && __GNUC_MINOR__==2
// this is apparently a bug in Apple compiler that forces us to disable correct OpenMP support in this context
// (linker reports undefined symbols _gomp_thread_attr and _gomp_tls_key)
#warning Use of random() is not thread-safe due to broken OpenMP implementation
#else
#define HAVE_VALID_OPENMP
#endif
#endif
#ifdef HAVE_VALID_OPENMP
#include <omp.h>
#endif

namespace math{

const int MAXITER = 64;  ///< upper limit on the number of iterations in root-finders, minimizers, etc.

const int MAXINTEGRPOINTS = 1000;  ///< size of workspace for adaptive integration

// ------ error handling ------ //

static void exceptionally_awesome_gsl_error_handler(const char *reason, 
    const char * /*file*/, int /*line*/, int gsl_errno)
{
    if( // list error codes that are non-critical and don't need to be reported
        gsl_errno == GSL_ETOL ||
        gsl_errno == GSL_EROUND ||
        gsl_errno == GSL_ESING ||
        gsl_errno == GSL_EDIVERGE )
        return;  // do nothing
    if( gsl_errno == GSL_ERANGE ||
        gsl_errno == GSL_EOVRFLW )
        throw std::range_error(std::string("GSL range error: ")+reason);
    if( gsl_errno == GSL_EDOM )
        throw std::domain_error(std::string("GSL domain error: ")+reason);
    if( gsl_errno == GSL_EINVAL )
        throw std::invalid_argument(std::string("GSL invalid argument error: ")+reason);
    throw std::runtime_error("GSL error "+utils::toString(gsl_errno)+": "+reason);
}

// a static variable that initializes our error handler
bool error_handler_set = gsl_set_error_handler(&exceptionally_awesome_gsl_error_handler);

// ------ math primitives -------- //

static double functionWrapper(double x, void* param)
{
    return static_cast<IFunction*>(param)->value(x);
}

int fcmp(double x, double y, double eps)
{
    if(x==0)
        return y<-eps ? -1 : y>eps ? +1 : 0;
    if(y==0)
        return x<-eps ? -1 : x>eps ? +1 : 0;
    if(x!=x)
        return -2;
    if(y!=y)
        return +2;
    return gsl_fcmp(x, y, eps);
}

double powInt(double x, int n)
{
    return gsl_pow_int(x, n);
}

double wrapAngle(double x)
{
    return isFinite(x) ? gsl_sf_angle_restrict_pos(x) : x;
}

double unwrapAngle(double x, double xprev)
{
    double diff=(x-xprev)/(2*M_PI);
    double nwraps=0;
    if(diff>0.5) 
        modf(diff+0.5, &nwraps);
    else if(diff<-0.5) 
        modf(diff-0.5, &nwraps);
    return x - 2*M_PI * nwraps;
}

template<typename NumT>
<<<<<<< HEAD
unsigned int binSearch(const NumT x, const NumT arr[], unsigned int size)
{
    if(size<1 || x<arr[0])
=======
int binSearch(const NumT x, const NumT arr[], unsigned int size)
{
    if(size<1 || !(x>=arr[0]))
>>>>>>> 66b38dcf
        return -1;
    if(x>arr[size-1] || size<2)
        return size;
    // first guess the likely location in the case that the input grid is equally-spaced
<<<<<<< HEAD
    unsigned int index = static_cast<unsigned int>( (x-arr[0]) / (arr[size-1]-arr[0]) * (size-1) );
    unsigned int indhi = size-1;
    if(index==size-1)
=======
    int index = static_cast<int>( (x-arr[0]) / (arr[size-1]-arr[0]) * (size-1) );
    int indhi = size-1;
    if(index==static_cast<int>(size)-1)
>>>>>>> 66b38dcf
        return size-2;     // special case -- we are exactly at the end of array, return the previous node
    if(x>=arr[index]) {
        if(x<arr[index+1])
            return index;  // guess correct, exiting
        // otherwise the search is restricted to [ index .. indhi ]
    } else {
        indhi = index;  // search restricted to [ 0 .. index ]
        index = 0;
    }
    while(indhi > index + 1) {
        int i = (indhi + index)/2;
        if(arr[i] > x)
            indhi = i;
        else
            index = i;
    }
    return index;
}

// template instantiations
<<<<<<< HEAD
template unsigned int binSearch(const double x, const double arr[], unsigned int size);
template unsigned int binSearch(const float x, const float arr[], unsigned int size);
template unsigned int binSearch(const int x, const int arr[], unsigned int size);
template unsigned int binSearch(const long x, const long arr[], unsigned int size);
template unsigned int binSearch(const unsigned int x, const unsigned int arr[], unsigned int size);
template unsigned int binSearch(const unsigned long x, const unsigned long arr[], unsigned int size);
=======
template int binSearch(const double x, const double arr[], unsigned int size);
template int binSearch(const float x, const float arr[], unsigned int size);
template int binSearch(const int x, const int arr[], unsigned int size);
template int binSearch(const long x, const long arr[], unsigned int size);
template int binSearch(const unsigned int x, const unsigned int arr[], unsigned int size);
template int binSearch(const unsigned long x, const unsigned long arr[], unsigned int size);


/* ------ algebraic transformations of functions ------- */

void FncProduct::evalDeriv(const double x, double *val, double *der, double *der2) const
{
    double v1, v2, d1, d2, dd1, dd2;
    bool needDer = der!=NULL || der2!=NULL, needDer2 = der2!=NULL;
    f1.evalDeriv(x, &v1, needDer ? &d1 : 0, needDer2 ? &dd1 : 0);
    f2.evalDeriv(x, &v2, needDer ? &d2 : 0, needDer2 ? &dd2 : 0);
    if(val)
        *val = v1 * v2;
    if(der)
        *der = v1 * d2 + v2 * d1;
    if(der2)
        *der2 = v1 * dd2 + 2 * d1 * d2 + v2 * dd1;
}

void LogLogScaledFnc::evalDeriv(const double logx,
    /*output*/ double* logf, double* der, double* der2) const
{
    double x = exp(logx);
    PointNeighborhood pt(fnc, x);
    if(logf)
        *logf = log(pt.f0);
    if(der)
        *der  = pt.fder * x / pt.f0;
    if(der2)
        *der2 = (pt.fder2 * x + (1 - pt.fder * x / pt.f0) * pt.fder) * x / pt.f0;
}

>>>>>>> 66b38dcf

/* --------- random numbers -------- */
class RandGenStorage{
#ifdef HAVE_VALID_OPENMP
    // in the case of OpenMP, we have as many independent pseudo-random number generators
    // as there are threads, and each thread uses its own instance, to avoid race condition
    // and maintain deterministic output
    int maxThreads;
    std::vector<gsl_rng*> randgen;
public:
    RandGenStorage() {
        maxThreads = std::max(1, omp_get_max_threads());
        randgen.resize(maxThreads);
        for(int i=0; i<maxThreads; i++) {
            randgen[i] = gsl_rng_alloc(gsl_rng_default);
            gsl_rng_set(randgen[i], i);  // assign a different but deterministic seed to each thread
        }
    }
    ~RandGenStorage() {
        for(int i=0; i<maxThreads; i++)
            gsl_rng_free(randgen[i]);
    }
    void randomize(unsigned int seed) {
        if(!seed)
            seed = (unsigned int)time(NULL);
        for(int i=0; i<maxThreads; i++)
            gsl_rng_set(randgen[i], seed+i);
    }
    inline double random() {
        int i = std::min(omp_get_thread_num(), maxThreads-1);
        return gsl_rng_uniform(randgen[i]);
    }
#else
    gsl_rng* randgen;
public:
    RandGenStorage() {
        randgen = gsl_rng_alloc(gsl_rng_default);
    }
    ~RandGenStorage() {
        gsl_rng_free(randgen);
    }
    void randomize(unsigned int seed) {
        gsl_rng_set(randgen, seed ? seed : (unsigned int)time(NULL));
    }
    inline double random() {
        return gsl_rng_uniform(randgen);
    }
#endif
};

// global instance of random number generator -- created at program startup and destroyed
// at program exit. Note that the order of initialization of different modules is undefined,
// thus no other static variable initializer may use the random() function.
// Moving the initializer into the first call of random() is not a remedy either,
// since it may already be called from a parallel section and will not determine
// the number of threads correctly.
static RandGenStorage randgen;

void randomize(unsigned int seed)
{
    randgen.randomize(seed);
}

// generate a random number using the global generator
double random()
{
    return randgen.random();
}

// generate 2 random numbers with normal distribution, using Box-Muller approach
void getNormalRandomNumbers(double& num1, double& num2)
{
    double p1 = random();
    double p2 = random();
    if(p1>0&&p1<=1)
        p1 = sqrt(-2*log(p1));
    num1 = p1*sin(2*M_PI*p2);
    num2 = p1*cos(2*M_PI*p2);
}

double quasiRandomHalton(unsigned int ind, unsigned int base)
{
    double val = 0, fac = 1.;
    while(ind > 0) {
        fac /= base;
        val += fac * (ind % base);
        ind /= base;
    }
    return val;
}

<<<<<<< HEAD
=======

>>>>>>> 66b38dcf
// ------- tools for analyzing the behaviour of a function around a particular point ------- //
// this comes handy in root-finding and related applications, when one needs to ensure that 
// the endpoints of an interval strictly bracked the root: 
// if f(x) is exactly zero at one of the endpoints, and we want to locate the root inside the interval,
// then we need to shift slightly the endpoint to ensure that f(x) is strictly positive (or negative).

PointNeighborhood::PointNeighborhood(const IFunction& fnc, double x0) : absx0(fabs(x0))
{
    // small offset used in computing numerical derivatives, if the analytic ones are not available
    double delta = fmax(fabs(x0) * GSL_ROOT3_DBL_EPSILON, 16*GSL_DBL_EPSILON);
    // we assume that the function can be computed at all points, but the derivatives not necessarily can
    double fplusd = NAN, fderplusd = NAN, fminusd = NAN;
    f0 = fder = fder2=NAN;
    if(fnc.numDerivs()>=2) {
        fnc.evalDeriv(x0, &f0, &fder, &fder2);
        if(isFinite(fder+fder2))
            return;  // no further action necessary
    }
    if(!isFinite(f0))  // haven't called it yet
        fnc.evalDeriv(x0, &f0, fnc.numDerivs()>=1 ? &fder : NULL);
    fnc.evalDeriv(x0+delta, &fplusd, fnc.numDerivs()>=1 ? &fderplusd : NULL);
    if(isFinite(fder)) {
        if(isFinite(fderplusd)) {  // have 1st derivative at both points
            fder2 = (6*(fplusd-f0)/delta - (4*fder+2*fderplusd))/delta;
            return;
        }
    } else if(isFinite(fderplusd)) {  // have 1st derivative at one point only
        fder = 2*(fplusd-f0)/delta - fderplusd;
        fder2= 2*( fderplusd - (fplusd-f0)/delta )/delta;
        return;
    }
    // otherwise we don't have any derivatives computed
    fminusd= fnc(x0-delta);
    fder = (fplusd-fminusd)/(2*delta);
    fder2= (fplusd+fminusd-2*f0)/(delta*delta);
}

double PointNeighborhood::dxToPosneg(double sgn) const
{
    // safety factor to make sure we overshoot in finding the value of opposite sign
    double s0 = sgn*f0 * 1.1;
    double sder = sgn*fder, sder2 = sgn*fder2;
    // offset should be no larger than the scale of variation of the function,
    // but no smaller than the minimum resolvable distance between floating point numbers
    const double delta = fmin(fabs(fder/fder2)*0.5,
        fmax(1000*GSL_DBL_EPSILON * absx0, fabs(f0)) / fabs(sder));  //TODO!! this is not satisfactory
    if(s0>0)
        return 0;  // already there
    if(sder==0) {
        if(sder2<=0)
            return NAN;  // we are at a maximum already
        else
            return fmax(sqrt(-s0/sder2), delta);
    }
    // now we know that s0<=0 and sder!=0
    if(sder2>=0)  // may only curve towards zero, so a tangent is a safe estimate
        return -s0/sder + delta*sign(sder);
    double discr = sder*sder - 2*s0*sder2;
    if(discr<=0)
        return NAN;  // never cross zero
    return sign(sder) * (delta - 2*s0/(sqrt(discr)+fabs(sder)) );
}

double PointNeighborhood::dxToNearestRoot() const
{
    if(f0==0) return 0;  // already there
    double dx_nearest_root = -f0/fder;  // nearest root by linear extrapolation, if fder!=0
    if(f0*fder2<0) {  // use quadratic equation to find two nearest roots
        double discr = sqrt(fder*fder - 2*f0*fder2);
        if(fder<0) {
            dx_nearest_root = 2*f0/(discr-fder);
            //dx_farthest_root = (discr-fder)/fder2;
        } else {
            dx_nearest_root = 2*f0/(-discr-fder);
            //dx_farthest_root = (-discr-fder)/fder2;
        }
    }
    return dx_nearest_root;
}

double PointNeighborhood::dxBetweenRoots() const
{
    if(f0==0 && fder==0) return 0;  // degenerate case
    return sqrt(fder*fder - 2*f0*fder2) / fabs(fder2);  // NaN if discriminant<0 - no roots
}

<<<<<<< HEAD
double deriv2(double x0, double x1, double x2, double f0, double f1, double f2,
    double df0, double df1, double df2)
{
    // construct a divided difference table to evaluate 2nd derivative via Hermite interpolation
    double dx10 = x1-x0, dx21 = x2-x1, dx20 = x2-x0;
    double df10 = (f1   - f0  ) / dx10;
    double df21 = (f2   - f1  ) / dx21;
    double dd10 = (df10 - df0 ) / dx10;
    double dd11 = (df1  - df10) / dx10;
    double dd21 = (df21 - df1 ) / dx21;
    double dd22 = (df2  - df21) / dx21;
    return ( -2 * (pow_2(dx21)*(dd10-2*dd11) + pow_2(dx10)*(dd22-2*dd21)) +
            4*dx10*dx21 * (dx10*dd21 + dx21*dd11) / dx20 ) / pow_2(dx20);
}

=======
void hermiteDerivs(double x0, double x1, double x2, double f0, double f1, double f2,
    double df0, double df1, double df2, double& der2, double& der3, double& der4, double& der5)
{
    // construct a divided difference table to evaluate 2nd to 5th derivatives via Hermite interpolation:
    const double
    // differences between grid points in x
    dx10   = x1-x0,
    dx21   = x2-x1,
    dx20   = x2-x0,
    sx20   = dx21-dx10,
    // 2nd column
    f00    = df0,
    f01    = (f1    - f0)    / dx10,
    f11    = df1,
    f12    = (f2    - f1)    / dx21,
    f22    = df2,
    // 3rd column
    f001   = (f01   - f00)   / dx10,
    f011   = (f11   - f01)   / dx10,
    f112   = (f12   - f11)   / dx21,
    f122   = (f22   - f12)   / dx21,
    // 4th column
    f0011  = (f011  - f001)  / dx10,
    f0112  = (f112  - f011)  / dx20,
    f1122  = (f122  - f112)  / dx21,
    // 5th column
    f00112 = (f0112 - f0011) / dx20,
    f01122 = (f1122 - f0112) / dx20;
    // 6th column - the tip of triangle, equal to (1/5!) * 5th derivative
    der5   = (f01122- f00112)/ dx20 * 120;
    // start unwinding back
    der4   = (f01122+ f00112) * 12 - sx20 * der5 * 0.3;
    der3   =  f0112 * 6 - sx20 * (der4 + der5 * (sx20 + dx10*dx21/sx20) * 0.2) * 0.25;
    der2   =  f011  + f112 - f0112 * sx20 - dx10 * dx21 * (der4 + der5 * sx20 * 0.2) / 12;

    // alternative expression:
    //der2 = ( -2 * (pow_2(dx21)*(f001-2*f011) + pow_2(dx10)*(f122-2*f112)) +
    //    4*dx10*dx21 * (dx10*f112 + dx21*f011) / dx20 ) / pow_2(dx20);
}


>>>>>>> 66b38dcf
// ------ root finder routines ------//

/// used in hybrid root-finder to predict the root location by Hermite interpolation:
/// compute the value of f(x) given its values and derivatives at two points x1,x2
/// (x1<=x<=x2 or x1>=x>=x2 is implied but not checked), if the function is expected to be
/// monotonic on this interval (i.e. its derivative does not have roots on x1..x2),
/// otherwise return NAN
inline double interpHermiteMonotonic(double x, double x1, double f1, double dfdx1,
    double x2, double f2, double dfdx2)
{
    // derivatives must exist and have the same sign
    // (but shouldn't bee too large, otherwise we have an overflow -- apparently a bug in gsl_poly_solve)
    if(!isFinite(dfdx1+dfdx2) || dfdx1*dfdx2<0 || fabs(dfdx1)>1e100 || fabs(dfdx2)>1e100)
        return NAN;
    const double dx = x2-x1, sixdf = 6*(f2-f1);
    const double t = (x-x1)/dx;
    // check if the interpolant is monotonic on t=[0:1]
    double t1, t2;
    int nroots = gsl_poly_solve_quadratic(-sixdf+3*dx*(dfdx1+dfdx2), 
        sixdf-2*dx*(2*dfdx1+dfdx2), dx*dfdx1, &t1, &t2);
    if(nroots>0 && ((t1>=0 && t1<=1) || (t2>=0 && t2<=1)) )
        return NAN;   // will produce a non-monotonic result
    return pow_2(1-t) * ( (1+2*t)*f1 + t * dfdx1*dx )
         + pow_2(t) * ( (3-2*t)*f2 + (t-1)*dfdx2*dx );
}

/// a hybrid between Brent's method and interpolation of root using function derivatives;
/// it is based on the implementation from GSL, original authors: Reid Priedhorsky, Brian Gough
static double findRootHybrid(const IFunction& fnc, 
    const double x_lower, const double x_upper, const double reltoler)
{
    double a = x_lower;
    double b = x_upper;
    double fa, fb;
    double fdera = NAN, fderb = NAN;
    bool have_derivs = fnc.numDerivs()>=1;
    fnc.evalDeriv(a, &fa, have_derivs? &fdera : NULL);
    fnc.evalDeriv(b, &fb, have_derivs? &fderb : NULL);

    if ((fa < 0.0 && fb < 0.0) || (fa > 0.0 && fb > 0.0) || !isFinite(fa+fb))
        return NAN;   // endpoints do not bracket root
    /*  b  is the current estimate of the root,
        c  is the counter-point (i.e. f(b)*f(c)<0, and |f(b)|<|f(c)| ),
        a  is the previous estimate of the root:  either
           (1) a==c, or 
           (2) f(a) has the same sign as f(b), |f(a)|>|f(b)|,
               and 'a, b, c' form a monotonic sequence.
    */
    double c = a;
    double fc = fa;
    double fderc = fdera;
    double d = b - c;   // always holds the (signed) length of current interval
    double e = b - c;   // this is used to estimate roundoff (?)
    if (fabs (fc) < fabs (fb)) {  // swap b and c so that |f(b)| < |f(c)|
        a = b;
        b = c;
        c = a;
        fa = fb;
        fb = fc;
        fc = fa;
        fdera = fderb;
        fderb = fderc;
        fderc = fdera;
    }
    int numIter = 0;
    bool converged = false;
    double abstoler = fabs(x_lower-x_upper) * reltoler;
    do {
        double tol = 0.5 * GSL_DBL_EPSILON * fabs (b);
        double m = 0.5 * (c - b);
        if (fb == 0 || fabs (m) <= tol) 
            return b;  // the ROOT
        if (fabs (e) < tol || fabs (fa) <= fabs (fb)) { 
            d = m;            /* use bisection */
            e = m;
        } else {
            double dd = NAN;
            if(have_derivs && fderb*fderc>0)  // derivs exist and have the same sign
            {   // attempt to obtain the approximation by Hermite interpolation
                dd = interpHermiteMonotonic(0, fb, 0, 1/fderb, fc, 2*m, 1/fderc);
            }
            if(dd == dd) {  // Hermite interpolation is successful
                d = dd;
            } else {        // proceed as usual in the Brent method
                double p, q, r;
                double s = fb / fa;
                if (a == c) {     // secant method (linear interpolation)
                    p = 2 * m * s;
                    q = 1 - s;
                } else {          // inverse quadratic interpolation
                    q = fa / fc;
                    r = fb / fc;
                    p = s * (2 * m * q * (q - r) - (b - a) * (r - 1));
                    q = (q - 1) * (r - 1) * (s - 1);
                }
                if (p > 0)
                    q = -q;
                else
                    p = -p;
                if (2 * p < GSL_MIN (3 * m * q - fabs (tol * q), fabs (e * q))) { 
                    e = d;
                    d = p / q;
                } else {
                    /* interpolation failed, fall back to bisection */
                    d = m;
                    e = m;
                }
            }
        }

        a = b;
        fa = fb;
        fdera = fderb;
        if (fabs (d) > tol)
            b += d;
        else
            b += (m > 0 ? +tol : -tol);

        fnc.evalDeriv(b, &fb, have_derivs? &fderb : NULL);
        if(!isFinite(fb))
            return NAN;

        /* Update the best estimate of the root and bounds on each iteration */
        if ((fb < 0 && fc < 0) || (fb > 0 && fc > 0)) {   // the root is between 'a' and the new 'b'
            c = a;       // so the new counterpoint is moved to the old 'a'
            fc = fa;
            fderc = fdera;
            d = b - c;
            e = b - c;
        }
        if (fabs (fc) < fabs (fb)) {   // ensure that 'b' is close to zero than 'c'
            a = b;
            b = c;
            c = a;
            fa = fb;
            fb = fc;
            fc = fa;
            fdera = fderb;
            fderb = fderc;
            fderc = fdera;
        }

        numIter++;
        if(fabs(b-c) <= abstoler) { // convergence criterion from bracketing algorithm
            converged = true;
            double offset = fb*(b-c)/(fc-fb);  // offset from b to the root via secant
            if((offset>0 && offset<c-b) || (offset<0 && offset>c-b))
                b += offset;        // final secant step
        } else if(have_derivs) {    // convergence from derivatives
            double offset = -fb / fderb;       // offset from b to the root via Newton's method
            bool bracketed = (offset>0 && offset<c-b) || (offset<0 && offset>c-b);
            if(bracketed && fabs(offset) < abstoler) {
                converged = true;
                b += offset;        // final Newton step
            }
        }
        if(numIter >= MAXITER) {
            converged = true;  // not quite ready, but can't loop forever
            utils::msg(utils::VL_WARNING, "findRoot", "max # of iterations exceeded: "
<<<<<<< HEAD
                "x="+utils::toString(b,15)+" +- "+utils::toString(b-c)+
=======
                "x="+utils::toString(b,15)+" +- "+utils::toString(fabs(b-c))+
>>>>>>> 66b38dcf
                " on interval ["+utils::toString(x_lower,15)+":"+utils::toString(x_upper,15)+
                "], req.toler.="+utils::toString(abstoler));
        }
    } while(!converged);
    return b;  // best approximation
}

/** scaling transformation of input function for the case that the interval is (semi-)infinite:
    it replaces the original argument  x  with  y in the range [0:1],  
    and implements the transformation of 1st derivative.
    TODO: change the transformation to logarithmic in case of infinite intervals,
    to promote a (nearly) scale-free behaviour.
*/
class ScaledFunction: public IFunction {
public:
    const IFunction& F;
    double x_edge, x_scaling;
    bool inf_lower, inf_upper;
    ScaledFunction(const IFunction& _F, double xlower, double xupper) : F(_F) {
        assert(xlower < xupper);
        inf_lower = xlower==-INFINITY;
        inf_upper = xupper== INFINITY;
        if(inf_upper) {
            if(inf_lower) {
                x_edge = 0;
                x_scaling = 1;
            } else {
                x_edge = xlower;
                x_scaling = fmax(xlower, 1.);  // quite an arbitrary choice
            }
        } else {
            if(inf_lower) {
                x_edge = xupper;
                x_scaling = fmax(-xupper, 1.);
            } else {
                x_edge = xlower;
                x_scaling = xupper;
            }
        }
    };

    virtual unsigned int numDerivs() const { return F.numDerivs()>1 ? 1 : F.numDerivs(); }

    // return the scaled variable y for the given original variable x
    double y_from_x(const double x) const {
        if(inf_upper) {
            if(inf_lower) {                   // x in (-inf,inf)
                return  fabs(x/x_scaling)<1 ? // two cases depending on whether |x| is small or large
                    1/(1 + sqrt(1+pow_2(x*0.5/x_scaling)) - x*0.5/x_scaling) :  // x is close to zero
                    0.5 + sqrt(0.25+pow_2(x_scaling/x))*sign(x) - x_scaling/x;  // x is large
            } else {                          // x in [x_edge, inf)
                assert(x>=x_edge);
                return 1 - 1/(1 + (x-x_edge)/x_scaling);
            }
        } else {
            if(inf_lower) {                   // x in (-inf, x_edge]
                assert(x<=x_edge);
                return 1/(1 + (x_edge-x)/x_scaling);
            } else {                          // x in [x_edge, x_scaling]
                assert(x>=x_edge && x<=x_scaling);
                return (x-x_edge) / (x_scaling-x_edge);
            }
        }
    }

    // return the original variable x for the given scaled variable y in [0,1]
    double x_from_y(const double y) const {
        if(y!=y)
            return NAN;
        assert(y>=0 && y<=1);
        return inf_upper ?
            (  inf_lower ?
                x_scaling*(1/(1-y)-1/y) :     // x in (-inf,inf)
                x_edge + y/(1-y)*x_scaling    // x in [x_edge, inf)
            ) : ( inf_lower ?
                x_edge - x_scaling*(1-y)/y :  // x in (-inf, x_edge]
                x_edge*(1-y) + x_scaling*y    // x in [x_edge, x_scaling]
            );
    }

    // return the derivative of the original variable over the scaled one
    double dxdy_from_y(const double y) const {
        return inf_upper ?
            (  inf_lower ?
                x_scaling*(1/pow_2(1-y)+1/(y*y)) : // (-inf,inf)
                x_scaling/pow_2(1-y)               // [x_edge, inf)
            ) : ( inf_lower ?
                x_scaling/pow_2(y) :               // (-inf, x_edge]
                x_scaling-x_edge                   // [x_edge, x_scaling]
            );
    }

    // compute the original function for the given value of scaled argument
    virtual void evalDeriv(const double y, double* val=0, double* der=0, double* der2=0) const {
        double x = x_from_y(y), f, dfdx;
        F.evalDeriv(x, val ? &f : NULL, der ? &dfdx : NULL);
        if(val)
            *val = f;
        if(der)
            *der = dfdx * dxdy_from_y(y);
        if(der2)
            *der2= NAN;  // not implemented
    }
};

// root-finder with optional scaling
double findRoot(const IFunction& fnc, double xlower, double xupper, double reltoler)
{
    if(reltoler<=0)
        throw std::invalid_argument("findRoot: relative tolerance must be positive");
    if(xlower>=xupper) {
        double z=xlower;
        xlower=xupper;
        xupper=z;
    }
    if(xlower==-INFINITY || xupper==INFINITY) {   // apply internal scaling procedure
        ScaledFunction F(fnc, xlower, xupper);
        double scroot = findRootHybrid(F, 0., 1., reltoler);
        return F.x_from_y(scroot);
    } else {  // no scaling - use the original function
        return findRootHybrid(fnc, xlower, xupper, reltoler);
    }
}

// 1d minimizer with known initial point
static double findMinKnown(const IFunction& fnc, 
    double xlower, double xupper, double xinit,
    double flower, double fupper, double finit, double reltoler)
{
    gsl_function F;
    F.function = &functionWrapper;
    F.params = const_cast<IFunction*>(&fnc);
    gsl_min_fminimizer *minser = gsl_min_fminimizer_alloc(gsl_min_fminimizer_brent);
    double xroot = NAN;
    double abstoler = reltoler*fabs(xupper-xlower);
    gsl_min_fminimizer_set_with_values(minser, &F, xinit, finit, xlower, flower, xupper, fupper);
    int iter=0;
    do {
        iter++;
        try {
            gsl_min_fminimizer_iterate (minser);
<<<<<<< HEAD
        }
        catch(std::runtime_error&) {
            xroot = NAN;
            break;
        }
=======
        }
        catch(std::runtime_error&) {
            xroot = NAN;
            break;
        }
>>>>>>> 66b38dcf
        xroot  = gsl_min_fminimizer_x_minimum (minser);
        xlower = gsl_min_fminimizer_x_lower (minser);
        xupper = gsl_min_fminimizer_x_upper (minser);
    }
    while (fabs(xlower-xupper) > abstoler && iter < MAXITER);
    gsl_min_fminimizer_free(minser);
    return xroot;
}

static inline double minGuess(double x1, double x2, double y1, double y2)
{
    const double golden = 0.618034;
    if(y1<y2)
        return x1 * golden + x2 * (1-golden);
    else
        return x2 * golden + x1 * (1-golden);
}

// 1d minimizer without prior knowledge of minimum location
double findMin(const IFunction& fnc, double xlower, double xupper, double xinit, double reltoler)
{
    if(reltoler<=0)
        throw std::invalid_argument("findMin: relative tolerance must be positive");
    if(xlower>=xupper) {
        double z=xlower;
        xlower=xupper;
        xupper=z;
    }
    if(xinit==xinit && (xinit<xlower || xinit>xupper))
        throw std::invalid_argument("findMin: initial guess is outside the search interval");
    // transform the original range into [0:1], even if it was (semi-)infinite
    ScaledFunction F(fnc, xlower, xupper);
    xlower = F.y_from_x(xlower);
    xupper = F.y_from_x(xupper);
    double ylower = F(xlower);
    double yupper = F(xupper);
    if(xinit == xinit) {
        xinit  = F.y_from_x(xinit);
    } else {    // initial guess not provided - try to find it somewhere inside the interval
        xinit = minGuess(xlower, xupper, ylower, yupper);
    }
    double yinit  = F(xinit);
    if(!isFinite(ylower+yupper+yinit))
        return NAN;
    int iter = 0;
    while( (yinit>=ylower || yinit>=yupper) && iter<MAXITER && fabs(xlower-xupper)>reltoler) {
        // if the initial guess does not enclose minimum, provide a new guess inside a smaller range
        if(ylower<yupper) {
            xupper = xinit;
            yupper = yinit;
        } else {
            xlower = xinit;
            ylower = yinit;
        }
        xinit = minGuess(xlower, xupper, ylower, yupper);
        yinit = F(xinit);
        if(!isFinite(yinit))
            return NAN;
        iter++;
    }
    if(yinit>=ylower || yinit>=yupper)  // couldn't locate a minimum inside the interval,
        return F.x_from_y(ylower<yupper ? xlower : xupper);  // so return one of endpoints
    return F.x_from_y(findMinKnown(F, xlower, xupper, xinit, ylower, yupper, yinit, reltoler));
}


// ------- integration routines ------- //

double integrate(const IFunction& fnc, double x1, double x2, double reltoler, 
    double* error, int* numEval)
{
    if(x1==x2)
        return 0;
    gsl_function F;
    F.function = functionWrapper;
    F.params = const_cast<IFunction*>(&fnc);
    double result, dummy;
    size_t neval;
    gsl_integration_qng(&F, x1, x2, 0, reltoler, &result, error!=NULL ? error : &dummy, &neval);
    if(numEval!=NULL)
        *numEval = neval;
    return result;
}

double integrateAdaptive(const IFunction& fnc, double x1, double x2, double reltoler, 
    double* error, int* numEval)
{
    if(x1==x2)
        return 0;
    gsl_function F;
    F.function = functionWrapper;
    F.params = const_cast<IFunction*>(&fnc);
    double result, dummy;
    size_t neval;
    gsl_integration_cquad_workspace* ws=gsl_integration_cquad_workspace_alloc(MAXINTEGRPOINTS);
    gsl_integration_cquad(&F, x1, x2, 0, reltoler, ws, &result, error!=NULL ? error : &dummy, &neval);
    gsl_integration_cquad_workspace_free(ws);
    if(numEval!=NULL)
        *numEval = neval;
    return result;
}

double integrateGL(const IFunction& fnc, double x1, double x2, unsigned int N)
{
    if(x1==x2)
        return 0;
    gsl_function F;
    F.function = functionWrapper;
    F.params = const_cast<IFunction*>(&fnc);
    // tables up to N=20 are hard-coded in the library, no overhead
    gsl_integration_glfixed_table* t = gsl_integration_glfixed_table_alloc(N);
    double result = gsl_integration_glfixed(&F, x1, x2, t);
    gsl_integration_glfixed_table_free(t);
    return result;
}

void prepareIntegrationTableGL(double x1, double x2, int N, double* coords, double* weights)
{
    gsl_integration_glfixed_table* gltable = gsl_integration_glfixed_table_alloc(N);
    for(int i=0; i<N; i++)
        gsl_integration_glfixed_point(x1, x2, i, &(coords[i]), &(weights[i]), gltable);
    gsl_integration_glfixed_table_free(gltable);
}

// integration transformation classes

double ScaledIntegrandEndpointSing::x_from_y(const double y) const 
{
    if(y<0 || y>1)
        throw std::invalid_argument("value out of range [0,1]");
    return x_low + (x_upp-x_low) * y*y*(3-2*y);
}

// invert the transformation relation between x and y by solving a cubic equation
double ScaledIntegrandEndpointSing::y_from_x(const double x) const 
{
    if(x<x_low || x>x_upp)
        throw std::invalid_argument("value out of range [x_low,x_upp]");
    if(x==x_low) return 0;
    if(x==x_upp) return 1;
    double phi=acos(1-2*(x-x_low)/(x_upp-x_low))/3.0;
    return (1 - cos(phi) + M_SQRT3*sin(phi))/2.0;
}

double ScaledIntegrandEndpointSing::value(const double y) const 
{
    const double x = x_from_y(y);
    const double dx = (x_upp-x_low) * 6*y*(1-y);
    return dx==0 ? 0 : F(x)*dx;
}


// ------- multidimensional integration ------- //
#ifdef HAVE_CUBA
// wrapper for Cuba library
struct CubaParams {
    const IFunctionNdim& F;      ///< the original function
    const double xlower[];        ///< lower limits of integration
    const double xupper[];        ///< upper limits of integration
    std::vector<double> xvalue;  ///< temporary storage for un-scaling input point 
                                 ///< from [0:1]^N to the original range
    std::string error;           ///< store error message in case of exception
    CubaParams(const IFunctionNdim& _F, const double* _xlower, const double* _xupper) :
        F(_F), xlower(_xlower), xupper(_xupper) 
    { xvalue.resize(F.numVars()); };
};
static int integrandNdimWrapperCuba(const int *ndim, const double xscaled[],
    const int *ncomp, double fval[], void *v_param)
{
    CubaParams* param = static_cast<CubaParams*>(v_param);
    assert(*ndim == (int)param->F.numVars() && *ncomp == (int)param->F.numValues());
    try {
        for(int n=0; n< *ndim; n++)
            param->xvalue[n] = param->xlower[n] + (param->xupper[n]-param->xlower[n])*xscaled[n];
        param->F.eval(&param->xvalue.front(), fval);
        double result=0;
        for(int i=0; i< *ncomp; i++)
            result+=fval[i];
        if(!isFinite(result)) {
            param->error = "integrateNdim: invalid function value encountered at";
            for(int n=0; n< *ndim; n++)
                param->error += " "+utils::toString(param->xvalue[n], 15);
            return -1;
        }
        return 0;   // success
    }
    catch(std::exception& e) {
        param->error = std::string("integrateNdim: ") + e.what();
        return -999;  // signal of error
    }
}
#else
// wrapper for Cubature library
struct CubatureParams {
    const IFunctionNdim& F; ///< the original function
    int numEval;            ///< count the number of function evaluations
    std::string error;      ///< store error message in case of exception
    explicit CubatureParams(const IFunctionNdim& _F) :
        F(_F), numEval(0){};
};
static int integrandNdimWrapperCubature(unsigned int ndim, const double *x, void *v_param,
    unsigned int fdim, double *fval)
{
    CubatureParams* param = static_cast<CubatureParams*>(v_param);
    assert(ndim == param->F.numVars() && fdim == param->F.numValues());
    try {
        param->numEval++;
        param->F.eval(x, fval);
        double result=0;
        for(unsigned int i=0; i<fdim; i++)
            result+=fval[i];
        if(!isFinite(result)) {
            param->error = "integrateNdim: invalid function value encountered at";
            for(unsigned int n=0; n<ndim; n++)
                param->error += " "+utils::toString(x[n], 15);
            return -1;
        }
        return 0;   // success
    }
    catch(std::exception& e) {
        param->error = std::string("integrateNdim: ") + e.what();
        return -1;  // signal of error
    }
}
#endif

void integrateNdim(const IFunctionNdim& F, const double xlower[], const double xupper[], 
    const double relToler, const unsigned int maxNumEval, 
    double result[], double outError[], int* numEval)
{
    const unsigned int numVars = F.numVars();
    const unsigned int numValues = F.numValues();
    const double absToler = 0;  // maybe should be more flexible?
    // storage for errors in the case that user doesn't need them
    std::vector<double> tempError(numValues);
    double* error = outError!=NULL ? outError : &tempError.front();
#ifdef HAVE_CUBA
    CubaParams param(F, xlower, xupper);
    std::vector<double> tempProb(numValues);  // unused
    int nregions, neval, fail;
    const int NVEC = 1, FLAGS = 0, KEY = 0, minNumEval = 0;
    cubacores(0, 0);
    Cuhre(numVars, numValues, &integrandNdimWrapperCuba, &param, NVEC,
        relToler, absToler, FLAGS, minNumEval, maxNumEval, 
        KEY, NULL/*STATEFILE*/, NULL/*spin*/,
        &nregions, numEval!=NULL ? numEval : &neval, &fail, 
        result, error, &tempProb.front());
    if(fail==-1)
        throw std::runtime_error("integrateNdim: number of dimensions is too large");
    if(fail==-2)
        throw std::runtime_error("integrateNdim: number of components is too large");
    // need to scale the result to account for coordinate transformation [xlower:xupper] => [0:1]
    double scaleFactor = 1.;
    for(unsigned int n=0; n<numVars; n++)
        scaleFactor *= (xupper[n]-xlower[n]);
    for(unsigned int m=0; m<numValues; m++) {
        result[m] *= scaleFactor;
        error[m] *= scaleFactor;
    }
    if(!param.error.empty())
        throw std::runtime_error(param.error);
#else
    CubatureParams param(F);
    hcubature(numValues, &integrandNdimWrapperCubature, &param,
        numVars, xlower, xupper, maxNumEval, absToler, relToler,
        ERROR_INDIVIDUAL, result, error);
    if(numEval!=NULL)
        *numEval = param.numEval;
    if(!param.error.empty())
        throw std::runtime_error(param.error);
#endif
}

}  // namespace<|MERGE_RESOLUTION|>--- conflicted
+++ resolved
@@ -102,28 +102,16 @@
 }
 
 template<typename NumT>
-<<<<<<< HEAD
-unsigned int binSearch(const NumT x, const NumT arr[], unsigned int size)
-{
-    if(size<1 || x<arr[0])
-=======
 int binSearch(const NumT x, const NumT arr[], unsigned int size)
 {
     if(size<1 || !(x>=arr[0]))
->>>>>>> 66b38dcf
         return -1;
     if(x>arr[size-1] || size<2)
         return size;
     // first guess the likely location in the case that the input grid is equally-spaced
-<<<<<<< HEAD
-    unsigned int index = static_cast<unsigned int>( (x-arr[0]) / (arr[size-1]-arr[0]) * (size-1) );
-    unsigned int indhi = size-1;
-    if(index==size-1)
-=======
     int index = static_cast<int>( (x-arr[0]) / (arr[size-1]-arr[0]) * (size-1) );
     int indhi = size-1;
     if(index==static_cast<int>(size)-1)
->>>>>>> 66b38dcf
         return size-2;     // special case -- we are exactly at the end of array, return the previous node
     if(x>=arr[index]) {
         if(x<arr[index+1])
@@ -144,14 +132,6 @@
 }
 
 // template instantiations
-<<<<<<< HEAD
-template unsigned int binSearch(const double x, const double arr[], unsigned int size);
-template unsigned int binSearch(const float x, const float arr[], unsigned int size);
-template unsigned int binSearch(const int x, const int arr[], unsigned int size);
-template unsigned int binSearch(const long x, const long arr[], unsigned int size);
-template unsigned int binSearch(const unsigned int x, const unsigned int arr[], unsigned int size);
-template unsigned int binSearch(const unsigned long x, const unsigned long arr[], unsigned int size);
-=======
 template int binSearch(const double x, const double arr[], unsigned int size);
 template int binSearch(const float x, const float arr[], unsigned int size);
 template int binSearch(const int x, const int arr[], unsigned int size);
@@ -189,7 +169,6 @@
         *der2 = (pt.fder2 * x + (1 - pt.fder * x / pt.f0) * pt.fder) * x / pt.f0;
 }
 
->>>>>>> 66b38dcf
 
 /* --------- random numbers -------- */
 class RandGenStorage{
@@ -281,10 +260,7 @@
     return val;
 }
 
-<<<<<<< HEAD
-=======
-
->>>>>>> 66b38dcf
+
 // ------- tools for analyzing the behaviour of a function around a particular point ------- //
 // this comes handy in root-finding and related applications, when one needs to ensure that 
 // the endpoints of an interval strictly bracked the root: 
@@ -371,23 +347,6 @@
     return sqrt(fder*fder - 2*f0*fder2) / fabs(fder2);  // NaN if discriminant<0 - no roots
 }
 
-<<<<<<< HEAD
-double deriv2(double x0, double x1, double x2, double f0, double f1, double f2,
-    double df0, double df1, double df2)
-{
-    // construct a divided difference table to evaluate 2nd derivative via Hermite interpolation
-    double dx10 = x1-x0, dx21 = x2-x1, dx20 = x2-x0;
-    double df10 = (f1   - f0  ) / dx10;
-    double df21 = (f2   - f1  ) / dx21;
-    double dd10 = (df10 - df0 ) / dx10;
-    double dd11 = (df1  - df10) / dx10;
-    double dd21 = (df21 - df1 ) / dx21;
-    double dd22 = (df2  - df21) / dx21;
-    return ( -2 * (pow_2(dx21)*(dd10-2*dd11) + pow_2(dx10)*(dd22-2*dd21)) +
-            4*dx10*dx21 * (dx10*dd21 + dx21*dd11) / dx20 ) / pow_2(dx20);
-}
-
-=======
 void hermiteDerivs(double x0, double x1, double x2, double f0, double f1, double f2,
     double df0, double df1, double df2, double& der2, double& der3, double& der4, double& der5)
 {
@@ -429,7 +388,6 @@
 }
 
 
->>>>>>> 66b38dcf
 // ------ root finder routines ------//
 
 /// used in hybrid root-finder to predict the root location by Hermite interpolation:
@@ -589,11 +547,7 @@
         if(numIter >= MAXITER) {
             converged = true;  // not quite ready, but can't loop forever
             utils::msg(utils::VL_WARNING, "findRoot", "max # of iterations exceeded: "
-<<<<<<< HEAD
-                "x="+utils::toString(b,15)+" +- "+utils::toString(b-c)+
-=======
                 "x="+utils::toString(b,15)+" +- "+utils::toString(fabs(b-c))+
->>>>>>> 66b38dcf
                 " on interval ["+utils::toString(x_lower,15)+":"+utils::toString(x_upper,15)+
                 "], req.toler.="+utils::toString(abstoler));
         }
@@ -735,19 +689,11 @@
         iter++;
         try {
             gsl_min_fminimizer_iterate (minser);
-<<<<<<< HEAD
         }
         catch(std::runtime_error&) {
             xroot = NAN;
             break;
         }
-=======
-        }
-        catch(std::runtime_error&) {
-            xroot = NAN;
-            break;
-        }
->>>>>>> 66b38dcf
         xroot  = gsl_min_fminimizer_x_minimum (minser);
         xlower = gsl_min_fminimizer_x_lower (minser);
         xupper = gsl_min_fminimizer_x_upper (minser);
