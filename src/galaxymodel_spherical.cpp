--- conflicted
+++ resolved
@@ -602,10 +602,7 @@
         throw std::runtime_error("SphericalModel: f(h) rises too rapidly as h-->0");
 //    if(!(outerFslope < -1))
 //        throw std::runtime_error("SphericalModel: f(h) falls off too slowly as h-->infinity");
-<<<<<<< HEAD
-=======
-
->>>>>>> 4357bb04
+
 
     // 3b. determine the asymptotic behaviour of h(E), or rather, g(h) = dh/dE:
     // -E ~ h^outerEslope  and  g(h) ~ h^(1-outerEslope)  as  h-->inf,
@@ -680,13 +677,8 @@
         gridFHint[i] += gridFHint[i-1];
     }
     // add the contribution of integrals from the last grid point up to infinity (very small anyway)
-<<<<<<< HEAD
 //    gridFGint.back() -= gridF.back() * gridH.back() / (1 + outerFslope);
 //    gridFHint.back() -= gridF.back() * pow_2(gridH.back()) / gridG.back() / (1 + outerEslope + outerFslope);
-=======
-    //gridFGint.back() -= gridF.back() * gridH.back() / (1 + outerFslope);
-    //gridFHint.back() -= gridF.back() * pow_2(gridH.back()) / gridG.back() / (1 + outerEslope + outerFslope);
->>>>>>> 4357bb04
     totalMass = gridFGint.back();
 
     // 5. construct 1d interpolating splines for these integrals
@@ -942,13 +934,9 @@
 } // internal namespace
 
 FokkerPlanckSolver::FokkerPlanckSolver(
-<<<<<<< HEAD
-    const math::IFunction& initDensity, const potential::PtrPotential& externalPotential,
-    const std::vector<double>& inputgridh, const double src) :
-=======
     const math::IFunction& initDensity, const math::IFunction& bkgdDensity, const potential::PtrPotential& externalPotential,
-    const std::vector<double>& inputgridh, const double mr) :
->>>>>>> 4357bb04
+    const std::vector<double>& inputgridh, const double src, const double mr) :
+
     extPot(externalPotential),
     totalPot(computePotential(initDensity, externalPotential, 0, 0, /*diagnostic output*/ Phi0)),
     phasevol(totalPot),
@@ -1038,12 +1026,8 @@
 
     // 2. construct the spherical model for this DF in the current potential, used to compute dif.coefs
     SphericalModel model(phasevol, df);
-<<<<<<< HEAD
     double mult = 16*M_PI*M_PI;
-=======
     SphericalModel model2(phasevol, df2);
-    double mult = 16*M_PI*M_PI * model.cumulMass();
->>>>>>> 4357bb04
     // 2a. store diagnostic quantities
     Mass = model.cumulMass();
     Etot = model.cumulEtotal();
