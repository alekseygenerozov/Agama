--- conflicted
+++ resolved
@@ -31,11 +31,7 @@
     \param[in]  point     is the position/velocity point;
     \return     actions for the given point, or Jr=Jz=NAN if the energy is positive;
     \throw      std::invalid_argument exception if some error occurs.
-<<<<<<< HEAD
-*/    
-=======
 */
->>>>>>> 66b38dcf
 Actions actionsAxisymStaeckel(
     const potential::OblatePerfectEllipsoid& potential, 
     const coord::PosVelCyl& point);
@@ -122,26 +118,6 @@
     It is more suitable for massive computation in a fixed potential than just using 
     the standalone routines, because it estimates the interfocal distance using a pre-computed 
     interpolation grid, rather than doing it individually for each point. This results in 
-<<<<<<< HEAD
-    a considerable speedup in action computation, for a negligible overhead during initialization.
-*/
-class ActionFinderAxisymFudge: public BaseActionFinder {
-public:
-    explicit ActionFinderAxisymFudge(const potential::PtrPotential& potential) :
-        pot(potential), finder(*potential) {};
-
-    virtual Actions actions(const coord::PosVelCyl& point) const {
-        return actionsAxisymFudge(*pot, point, 
-            finder.value(totalEnergy(*pot, point), point.R*point.vphi)); }
-
-    virtual ActionAngles actionAngles(const coord::PosVelCyl& point, Frequencies* freq=NULL) const {
-        return actionAnglesAxisymFudge(*pot, point,
-            finder.value(totalEnergy(*pot, point), point.R*point.vphi), freq); }
-
-private:
-    const potential::PtrPotential pot;      ///< the potential in which actions are computed
-    const InterfocalDistanceFinder finder;  ///< fast estimator of interfocal distance
-=======
     a considerable speedup in action computation, for a minor overhead during initialization.
     Additionally, it may set up an interpolation table for actions as functions
     of three integrals of motion, which speeds up the evaluation by another order of magnitude,
@@ -165,7 +141,6 @@
     math::LinearInterpolator2d interpD;     ///< 2d interpolator for interfocal distance
     math::CubicSpline2d interpR;            ///< 2d interpolator for the radius of thin orbit
     math::CubicSpline3d intJr, intJz;       ///< 3d interpolators for Jr and Jz as functions of (E,Lz,I3)
->>>>>>> 66b38dcf
 };
 
 ///@}
